--- conflicted
+++ resolved
@@ -2063,7 +2063,6 @@
 
         await vault.maxRedeem();
 
-<<<<<<< HEAD
         assert.bnEqual(
           await assetContract.balanceOf(vault.address),
           BigNumber.from(0)
@@ -2088,16 +2087,12 @@
         assert.bnEqual(await vault.balanceOf(user), params.depositAmount);
         assert.bnEqual(await vault.balanceOf(vault.address), BigNumber.from(0));
 
-        const { round, amount, unredeemedShares } = await vault.depositReceipts(
-          user
-        );
-
-        assert.equal(round, 1);
-        assert.bnEqual(amount, BigNumber.from(0));
-        assert.bnEqual(unredeemedShares, BigNumber.from(0));
-=======
-        await expect(vault.maxRedeem()).to.be.revertedWith("!numShares");
->>>>>>> 09f7b437
+        const { round2, amount2, unredeemedShares2 } =
+          await vault.depositReceipts(user);
+
+        assert.equal(round2, 1);
+        assert.bnEqual(amount2, BigNumber.from(0));
+        assert.bnEqual(unredeemedShares2, BigNumber.from(0));
       });
 
       it("redeems after a deposit what was unredeemed from previous rounds", async function () {
