--- conflicted
+++ resolved
@@ -2475,16 +2475,12 @@
         // First we redeem the leftover amount
         await expect(tx)
           .to.emit(vault, "Transfer")
-<<<<<<< HEAD
           .withArgs(user, vault.address, expectedShareBalance.div(2));
-=======
-          .withArgs(vault.address, user, depositAmount.div(2));
 
         // Then we debit the shares from the user
         await expect(tx)
           .to.emit(vault, "Transfer")
-          .withArgs(user, vault.address, depositAmount);
->>>>>>> 3275fe70
+          .withArgs(user, vault.address, expectedShareBalance);
 
         assert.bnEqual(await vault.balanceOf(user), BigNumber.from(0));
         assert.bnEqual(await vault.balanceOf(vault.address), expectedShareBalance);
@@ -2503,7 +2499,6 @@
 
         await rollToNextOption();
 
-<<<<<<< HEAD
         const expectedShareBalance = params.depositAmount
             .mul(BigNumber.from(10).pow(await vault.decimals()))
             .div(params.initialSharePrice);
@@ -2537,20 +2532,17 @@
         // Redeem 1/2, so we need to transfer 1/2 in the initiateWithdraw call
         await vault.redeem(expectedShareBalance.div(2));
 
-        const tx = await vault.initiateWithdraw(expectedShareBalance.div(2));
-=======
-        const tx1 = await vault.initiateWithdraw(depositAmount.div(2));
+        const tx1 = await vault.initiateWithdraw(expectedShareBalance.div(2));
 
         // We redeem the full amount on the first initiateWithdraw
         await expect(tx1)
           .to.emit(vault, "Transfer")
-          .withArgs(vault.address, user, depositAmount);
+          .withArgs(vault.address, user, expectedShareBalance);
         await expect(tx1)
           .to.emit(vault, "Transfer")
-          .withArgs(user, vault.address, depositAmount.div(2));
+          .withArgs(user, vault.address, expectedShareBalance.div(2));
 
         const tx2 = await vault.initiateWithdraw(depositAmount.div(2));
->>>>>>> 3275fe70
 
         await expect(tx2)
           .to.emit(vault, "Transfer")
