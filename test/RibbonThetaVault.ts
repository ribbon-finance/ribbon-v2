--- conflicted
+++ resolved
@@ -1922,11 +1922,8 @@
 
         const tx = await vault.connect(keeperSigner).rollToNextOption();
         const receipt = await tx.wait();
-<<<<<<< HEAD
-        assert.isAtMost(receipt.gasUsed.toNumber(), 882977);
-=======
+
         assert.isAtMost(receipt.gasUsed.toNumber(), 883246);
->>>>>>> 1a20a9a0
         // console.log("rollToNextOption", receipt.gasUsed.toNumber());
       });
     });
