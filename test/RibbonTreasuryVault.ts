import { ethers, network } from "hardhat";
import { expect } from "chai";
import { BigNumber, BigNumberish, constants, Contract } from "ethers";
import { parseUnits } from "ethers/lib/utils";
import ManualVolOracle_ABI from "../constants/abis/ManualVolOracle.json";
import OptionsPremiumPricerInStables_ABI from "../constants/abis/OptionsPremiumPricerInStables.json";
import moment from "moment-timezone";
import * as time from "./helpers/time";
import {
  OPTION_PROTOCOL,
  CHAINID,
  ETH_PRICE_ORACLE,
  USDC_PRICE_ORACLE,
  GAMMA_CONTROLLER,
  MARGIN_POOL,
  OTOKEN_FACTORY,
  USDC_ADDRESS,
  USDC_OWNER_ADDRESS,
  WETH_ADDRESS,
  GNOSIS_EASY_AUCTION,
  OptionsPremiumPricerInStables_BYTECODE,
  PERP_ETH_POOL,
  PERP_PRICE_ORACLE,
  PERP_OWNER_ADDRESS,
  PERP_ADDRESS,
  CHAINLINK_PERP_PRICER,
  BAL_ETH_POOL,
  BAL_PRICE_ORACLE,
  BAL_OWNER_ADDRESS,
  BAL_ADDRESS,
  CHAINLINK_BAL_PRICER,
  ManualVolOracle_BYTECODE,
} from "../constants/constants";
import {
  deployProxy,
  setupOracle,
  setOpynOracleExpiryPrice,
  whitelistProduct,
  mintToken,
  bidForOToken,
  decodeOrder,
  lockedBalanceForRollover,
  addMinter,
  getAuctionMinPrice,
} from "./helpers/utils";
import { wmul } from "./helpers/math";
import { SignerWithAddress } from "@nomiclabs/hardhat-ethers/dist/src/signers";
import { assert } from "./helpers/assertions";
import { TEST_URI } from "../scripts/helpers/getDefaultEthersProvider";
import {
  PERP_STRIKE_MULTIPLIER,
  BAL_STRIKE_MULTIPLIER,
  STRIKE_STEP,
} from "../scripts/utils/constants";
const { provider, getContractAt, getContractFactory } = ethers;
const { parseEther } = ethers.utils;

moment.tz.setDefault("UTC");

const OPTION_DELAY = 0;
const DELAY_INCREMENT = 100;
const gasPrice = parseUnits("1", "gwei");
const FEE_SCALING = BigNumber.from(10).pow(6);
const WEEKS_PER_YEAR = 52142857;

const chainId = network.config.chainId;

describe("RibbonTreasuryVault", () => {
  behavesLikeRibbonOptionsVault({
    name: `Ribbon PERP Treasury Vault (Call)`,
    tokenName: "Ribbon PERP Treasury Vault",
    tokenSymbol: "rPERP-TSRY",
    asset: PERP_ADDRESS[chainId],
    assetContractName: "IPERP",
    strikeAsset: USDC_ADDRESS[chainId],
    collateralAsset: PERP_ADDRESS[chainId],
    chainlinkPricer: CHAINLINK_PERP_PRICER[chainId],
    deltaStep: BigNumber.from(STRIKE_STEP.PERP),
    depositAmount: parseEther("20"),
    minimumSupply: BigNumber.from("10").pow("10").toString(),
    expectedMintAmount: BigNumber.from("2000000000"),
    premiumDiscount: BigNumber.from("997"),
    managementFee: BigNumber.from("0"),
    performanceFee: BigNumber.from("20000000"),
    manualStrikePrice: BigNumber.from("1").pow("8"),
    auctionDuration: 21600,
    tokenDecimals: 18,
    isPut: false,
    gasLimits: {
      depositWorstCase: 161000,
      depositBestCase: 95000,
    },
    mintConfig: {
      contractOwnerAddress: PERP_OWNER_ADDRESS[chainId],
    },
    period: 30,
    pool: PERP_ETH_POOL[chainId],
    oracle: PERP_PRICE_ORACLE[chainId],
    premiumInStables: true,
    multiplier: PERP_STRIKE_MULTIPLIER,
    premiumDecimals: 6,
    maxDepositors: 30,
    minDeposit: parseUnits("1", 18),
    availableChains: [CHAINID.ETH_MAINNET],
  });

  behavesLikeRibbonOptionsVault({
    name: `Ribbon BAL Treasury Vault (Call)`,
    tokenName: "Ribbon BAL Treasury Vault",
    tokenSymbol: "rBAL-TSRY",
    asset: BAL_ADDRESS[chainId],
    assetContractName: "IWETH",
    strikeAsset: USDC_ADDRESS[chainId],
    collateralAsset: BAL_ADDRESS[chainId],
    chainlinkPricer: CHAINLINK_BAL_PRICER[chainId],
    deltaStep: BigNumber.from(STRIKE_STEP.BAL),
    depositAmount: parseEther("20"),
    minimumSupply: BigNumber.from("10").pow("10").toString(),
    expectedMintAmount: BigNumber.from("2000000000"),
    premiumDiscount: BigNumber.from("997"),
    managementFee: BigNumber.from("0"),
    performanceFee: BigNumber.from("20000000"),
    manualStrikePrice: BigNumber.from("1").pow("8"),
    auctionDuration: 21600,
    tokenDecimals: 18,
    isPut: false,
    gasLimits: {
      depositWorstCase: 169000,
      depositBestCase: 102201,
    },
    mintConfig: {
      contractOwnerAddress: BAL_OWNER_ADDRESS[chainId],
    },
    period: 30,
    pool: BAL_ETH_POOL[chainId],
    oracle: BAL_PRICE_ORACLE[chainId],
    premiumInStables: true,
    multiplier: BAL_STRIKE_MULTIPLIER,
    premiumDecimals: 6,
    maxDepositors: 30,
    minDeposit: parseUnits("1", 18),
    availableChains: [CHAINID.ETH_MAINNET],
  });
});

type Option = {
  address: string;
  strikePrice: BigNumber;
  expiry: number;
};

/**
 *
 * @param {Object} params - Parameter of option vault
 * @param {string} params.name - Name of test
 * @param {string} params.tokenName - Name of Option Vault
 * @param {string} params.tokenSymbol - Symbol of Option Vault
 * @param {number} params.tokenDecimals - Decimals of the vault shares
 * @param {string} params.asset - Address of assets
 * @param {string} params.assetContractName - Name of collateral asset contract
 * @param {string} params.strikeAsset - Address of strike assets
 * @param {string} params.collateralAsset - Address of asset used for collateral
 * @param {string} params.chainlinkPricer - Address of chainlink pricer
 * @param {BigNumber} params.deltaStep - Step to use for iterating over strike prices and corresponding deltas
 * @param {Object=} params.mintConfig - Optional: For minting asset, if asset can be minted
 * @param {string} params.mintConfig.contractOwnerAddress - Impersonate address of mintable asset contract owner
 * @param {BigNumber} params.depositAmount - Deposit amount
 * @param {string} params.minimumSupply - Minimum supply to maintain for share and asset balance
 * @param {BigNumber} params.expectedMintAmount - Expected oToken amount to be minted with our deposit
 * @param {number} params.auctionDuration - Duration of gnosis auction in seconds
 * @param {BigNumber} params.premiumDiscount - Premium discount of the sold options to incentivize arbitraguers (thousandths place: 000 - 999)
 * @param {BigNumber} params.managementFee - Management fee (6 decimals)
 * @param {BigNumber} params.performanceFee - PerformanceFee fee (6 decimals)
 * @param {boolean} params.isPut - Boolean flag for if the vault sells call or put options
 * @param {number[]} params.availableChains - ChainIds where the tests for the vault will be executed
 * @param {number} params.premiumDecimals: - Decimals of premiumAsset
 * @param {number} params.maxDepositors: - Max. depositors allowed
 * @param {BigNumber} params.minDeposit: - Minimum deposit per depositor
 * @param {number} params.premiumInStables: - Boolean flag whether premium is denominated in stables
 * @param {number} params.pool: - Uniswap v3 pool for the underlying asset
 * @param {number} params.oracle: - Oracle pricer for the underlying asset
 * @param {number} params.period: - Period between each options sale
 * @param {number} params.multiplier: - Multiplier to decide for strike price
 * @param {BigNumber} params.manualStrikePrice: - Overriden strike price
 */
function behavesLikeRibbonOptionsVault(params: {
  name: string;
  tokenName: string;
  tokenSymbol: string;
  tokenDecimals: number;
  asset: string;
  assetContractName: string;
  strikeAsset: string;
  collateralAsset: string;
  chainlinkPricer: string;
  deltaStep: BigNumber;
  depositAmount: BigNumber;
  minimumSupply: string;
  expectedMintAmount: BigNumber;
  auctionDuration: number;
  premiumDiscount: BigNumber;
  managementFee: BigNumber;
  performanceFee: BigNumber;
  isPut: boolean;
  gasLimits: {
    depositWorstCase: number;
    depositBestCase: number;
  };
  mintConfig?: {
    contractOwnerAddress: string;
  };
  premiumDecimals: number;
  manualStrikePrice: BigNumber;
  period: number;
  pool: string;
  oracle: string;
  premiumInStables: Boolean;
  multiplier: number;
  maxDepositors: number;
  minDeposit: BigNumber;
  availableChains: number[];
}) {
  // Test configs
  let availableChains = params.availableChains;

  // Skip test when vault is not available in the current chain
  if (!availableChains.includes(chainId)) {
    return;
  }

  // Addresses
  let owner: string, keeper: string, user: string, feeRecipient: string;

  // Signers
  let adminSigner: SignerWithAddress,
    userSigner: SignerWithAddress,
    ownerSigner: SignerWithAddress,
    keeperSigner: SignerWithAddress,
    feeRecipientSigner: SignerWithAddress;

  // Parameters
  let tokenName = params.tokenName;
  let tokenSymbol = params.tokenSymbol;
  let tokenDecimals = params.tokenDecimals;
  let minimumSupply = params.minimumSupply;
  let asset = params.asset;
  let collateralAsset = params.collateralAsset;
  let depositAmount = params.depositAmount;
  let premiumDiscount = params.premiumDiscount;
  let managementFee = params.managementFee;
  let performanceFee = params.performanceFee;
  // let expectedMintAmount = params.expectedMintAmount;
  let auctionDuration = params.auctionDuration;
  let isPut = params.isPut;
  let premiumDecimals = params.premiumDecimals;
  let period = params.period;
  let oraclePricer = params.oracle;
  let premiumAsset = USDC_ADDRESS[chainId];
  let premiumInStables = params.premiumInStables;
  let maxDepositors = params.maxDepositors;
  let minDeposit = params.minDeposit;
  let manualStrikePrice = params.manualStrikePrice;

  // Contracts
  let strikeSelection: Contract;
  let volOracle: Contract;
  let optionsPremiumPricer: Contract;
  let gnosisAuction: Contract;
  let vaultLifecycleTreasuryLib: Contract;
  let vault: Contract;
  let oTokenFactory: Contract;
  let defaultOtoken: Contract;
  let assetContract: Contract;
  let premiumContract: Contract;

  // Variables
  let defaultOtokenAddress: string;
  let firstOptionStrike: BigNumber;
  let firstOptionPremium: BigNumber;
  let firstOptionExpiry: number;
  let secondOptionStrike: BigNumber;
  let secondOptionExpiry: number;
  let optionId: string;

  describe(`${params.name}`, () => {
    let initSnapshotId: string;
    let firstOption: Option;
    let secondOption: Option;

    const rollToNextOption = async () => {
      await vault.connect(ownerSigner).commitAndClose();
      await time.increaseTo((await getNextOptionReadyAt()) + DELAY_INCREMENT);
      await vault.connect(keeperSigner).rollToNextOption();
    };

    const rollToSecondOption = async (settlementPrice: BigNumber) => {
      const oracle = await setupOracle(
        params.asset,
        params.chainlinkPricer,
        ownerSigner,
        OPTION_PROTOCOL.GAMMA
      );

      await setOpynOracleExpiryPrice(
        params.asset,
        oracle,
        await getCurrentOptionExpiry(),
        settlementPrice
      );
      await vault.connect(ownerSigner).commitAndClose();
      await time.increaseTo((await vault.nextOptionReadyAt()).toNumber() + 1);
      await vault.connect(keeperSigner).rollToNextOption();
    };

    const getNextOptionReadyAt = async () => {
      const optionState = await vault.optionState();
      return optionState.nextOptionReadyAt;
    };

    const getCurrentOptionExpiry = async () => {
      const currentOption = await vault.currentOption();
      const otoken = await getContractAt("IOtoken", currentOption);
      return otoken.expiryTimestamp();
    };

    before(async function () {
      // Reset block
      await network.provider.request({
        method: "hardhat_reset",
        params: [
          {
            forking: {
              jsonRpcUrl: TEST_URI[chainId],
<<<<<<< HEAD
              blockNumber: asset === BAL_ADDRESS[chainId] ? 15012740 : 14087600,
=======
              blockNumber: asset === BAL_ADDRESS[chainId] ? 14890858 : 14087600,
>>>>>>> 28d627cd
            },
          },
        ],
      });

      initSnapshotId = await time.takeSnapshot();

      [adminSigner, ownerSigner, keeperSigner, userSigner, feeRecipientSigner] =
        await ethers.getSigners();
      owner = ownerSigner.address;
      keeper = keeperSigner.address;
      user = userSigner.address;
      feeRecipient = feeRecipientSigner.address;

      const TestVolOracle = await getContractFactory(
        ManualVolOracle_ABI,
        ManualVolOracle_BYTECODE,
        keeperSigner
      );

      volOracle = await TestVolOracle.deploy(keeper);

      optionId = await volOracle.getOptionId(
        params.deltaStep,
        asset,
        collateralAsset,
        isPut
      );

      await volOracle.setAnnualizedVol([optionId], [165273561]);

      const topOfPeriod = (await time.getTopOfPeriod()) + time.PERIOD;
      await time.increaseTo(topOfPeriod);

      const OptionsPremiumPricer = await getContractFactory(
        OptionsPremiumPricerInStables_ABI,
        OptionsPremiumPricerInStables_BYTECODE,
        ownerSigner
      );

      const StrikeSelection = await getContractFactory(
        "PercentStrikeSelection",
        ownerSigner
      );

      optionsPremiumPricer = await OptionsPremiumPricer.deploy(
        optionId,
        volOracle.address,
        params.asset === WETH_ADDRESS[chainId]
          ? ETH_PRICE_ORACLE[chainId]
          : oraclePricer,
        USDC_PRICE_ORACLE[chainId]
      );

      strikeSelection = await StrikeSelection.deploy(
        optionsPremiumPricer.address,
        params.multiplier,
        params.deltaStep
      );

      const VaultLifecycleTreasury = await ethers.getContractFactory(
        "VaultLifecycleTreasury"
      );
      vaultLifecycleTreasuryLib = await VaultLifecycleTreasury.deploy();

      gnosisAuction = await getContractAt(
        "IGnosisAuction",
        GNOSIS_EASY_AUCTION[chainId]
      );

      const initializeArgs = [
        [
          owner,
          keeper,
          feeRecipient,
          managementFee,
          performanceFee,
          tokenName,
          tokenSymbol,
          optionsPremiumPricer.address,
          strikeSelection.address,
          premiumDiscount,
          auctionDuration,
          period,
          maxDepositors,
          minDeposit,
        ],
        [
          isPut,
          tokenDecimals,
          isPut ? USDC_ADDRESS[chainId] : asset,
          asset,
          minimumSupply,
          parseEther("2000000"),
        ],
      ];

      const deployArgs = [
        WETH_ADDRESS[chainId],
        USDC_ADDRESS[chainId],
        OTOKEN_FACTORY[chainId],
        GAMMA_CONTROLLER[chainId],
        MARGIN_POOL[chainId],
        GNOSIS_EASY_AUCTION[chainId],
      ];

      vault = (
        await deployProxy(
          "RibbonTreasuryVault",
          adminSigner,
          initializeArgs,
          deployArgs,
          {
            libraries: {
              VaultLifecycleTreasury: vaultLifecycleTreasuryLib.address,
            },
          }
        )
      ).connect(userSigner);

      oTokenFactory = await getContractAt(
        "IOtokenFactory",
        OTOKEN_FACTORY[chainId]
      );

      await whitelistProduct(
        params.asset,
        params.strikeAsset,
        params.collateralAsset,
        params.isPut,
        OPTION_PROTOCOL.GAMMA
      );

      const latestTimestamp = (await provider.getBlock("latest")).timestamp;

      // Create first option
      if (period === 30) {
        firstOptionExpiry = moment(latestTimestamp * 1000)
          .add(chainId === CHAINID.AVAX_MAINNET ? 0 : 1, "weeks")
          .endOf("month")
          .day(5)
          .add(-7, "day")
          .hours(8)
          .minutes(0)
          .seconds(0)
          .unix();
      } else if (period === 90 || period === 180) {
        firstOptionExpiry = moment(latestTimestamp * 1000)
          .month("dec")
          .date(31)
          .hours(8)
          .minutes(0)
          .seconds(0)
          .unix();
      } else {
        firstOptionExpiry = moment(latestTimestamp * 1000)
          .startOf("isoWeek")
          .day(5)
          .hours(8)
          .minutes(0)
          .seconds(0)
          .unix();
      }

      [firstOptionStrike] = await strikeSelection.getStrikePrice(
        firstOptionExpiry,
        params.isPut
      );

      firstOptionPremium = BigNumber.from(
        await optionsPremiumPricer.getPremiumInStables(
          firstOptionStrike,
          firstOptionExpiry,
          params.isPut
        )
      );

      const firstOptionAddress = await oTokenFactory.getTargetOtokenAddress(
        params.asset,
        params.strikeAsset,
        params.collateralAsset,
        firstOptionStrike,
        firstOptionExpiry,
        params.isPut
      );

      firstOption = {
        address: firstOptionAddress,
        strikePrice: firstOptionStrike,
        expiry: firstOptionExpiry,
      };

      // Create second option
      if (period === 30) {
        secondOptionExpiry = moment(latestTimestamp * 1000)
          .endOf("month")
          .add(chainId === CHAINID.AVAX_MAINNET ? 0 : 1, "weeks")
          .add(1, "month")
          .endOf("month")
          .add(-1, "week")
          .day(5)
          .hours(8)
          .minutes(0)
          .seconds(0)
          .unix();
      } else if (period === 90) {
        secondOptionExpiry = moment(latestTimestamp * 1000)
          .year(2022)
          .month("march")
          .date(25)
          .hours(8)
          .minutes(0)
          .seconds(0)
          .unix();
      } else if (period === 180) {
        secondOptionExpiry = moment(latestTimestamp * 1000)
          .year(2022)
          .month("june")
          .date(24)
          .hours(8)
          .minutes(0)
          .seconds(0)
          .unix();
      } else {
        secondOptionExpiry = moment(latestTimestamp * 1000)
          .startOf("isoWeek")
          .add(period / 7, "weeks")
          .day(5)
          .hours(8)
          .minutes(0)
          .seconds(0)
          .unix();
      }

      [secondOptionStrike] = await strikeSelection.getStrikePrice(
        secondOptionExpiry,
        params.isPut
      );

      const secondOptionAddress = await oTokenFactory.getTargetOtokenAddress(
        params.asset,
        params.strikeAsset,
        params.collateralAsset,
        secondOptionStrike,
        secondOptionExpiry,
        params.isPut
      );

      secondOption = {
        address: secondOptionAddress,
        strikePrice: secondOptionStrike,
        expiry: secondOptionExpiry,
      };

      await vault.initRounds(50);

      defaultOtokenAddress = firstOption.address;
      defaultOtoken = await getContractAt("IERC20", defaultOtokenAddress);
      assetContract = await getContractAt(
        params.assetContractName,
        collateralAsset
      );

      if (premiumAsset === WETH_ADDRESS[chainId]) {
        premiumContract = await getContractAt("IWETH", premiumAsset);
      } else {
        premiumContract = await getContractAt("IERC20", premiumAsset);
      }

      // If mintable token, then mine the token
      if (params.mintConfig) {
        const addressToDeposit = [userSigner, ownerSigner, adminSigner];

        if (asset === PERP_ADDRESS[chainId]) {
          await addMinter(
            assetContract,
            params.mintConfig.contractOwnerAddress,
            params.mintConfig.contractOwnerAddress
          );
        }

        for (let i = 0; i < addressToDeposit.length; i++) {
          await mintToken(
            assetContract,
            params.mintConfig.contractOwnerAddress,
            addressToDeposit[i].address,
            vault.address,
            params.collateralAsset === USDC_ADDRESS[chainId]
              ? BigNumber.from("10000000000000")
              : parseEther("200")
          );
          if (premiumInStables) {
            if (premiumAsset === WETH_ADDRESS[chainId]) {
              await premiumContract
                .connect(userSigner)
                .deposit({ value: parseEther("100") });
            } else {
              await mintToken(
                premiumContract,
                USDC_OWNER_ADDRESS[chainId],
                addressToDeposit[i].address,
                vault.address,
                BigNumber.from("10000000000000")
              );
            }
          }
        }
      } else if (params.asset === WETH_ADDRESS[chainId]) {
        await assetContract
          .connect(userSigner)
          .deposit({ value: parseEther("100") });
      }
    });

    after(async () => {
      await time.revertToSnapShot(initSnapshotId);
    });

    describe("#initialize", () => {
      let testVault: Contract;

      time.revertToSnapshotAfterEach(async function () {
        const RibbonTreasuryVault = await ethers.getContractFactory(
          "RibbonTreasuryVault",
          {
            libraries: {
              VaultLifecycleTreasury: vaultLifecycleTreasuryLib.address,
            },
          }
        );
        testVault = await RibbonTreasuryVault.deploy(
          WETH_ADDRESS[chainId],
          USDC_ADDRESS[chainId],
          OTOKEN_FACTORY[chainId],
          GAMMA_CONTROLLER[chainId],
          MARGIN_POOL[chainId],
          GNOSIS_EASY_AUCTION[chainId]
        );
      });

      it("initializes with correct values", async function () {
        assert.equal((await vault.cap()).toString(), parseEther("2000000"));
        assert.equal(await vault.owner(), owner);
        assert.equal(await vault.keeper(), keeper);
        assert.equal(await vault.feeRecipient(), feeRecipient);
        assert.equal(
          (await vault.managementFee()).toString(),
          managementFee
            .mul(FEE_SCALING)
            .div(
              period % 30 === 0
                ? FEE_SCALING.mul(12 / (period / 30))
                : BigNumber.from(WEEKS_PER_YEAR).div(period / 7)
            )
            .toString()
        );
        assert.equal(
          (await vault.performanceFee()).toString(),
          performanceFee.toString()
        );

        const [
          isPut,
          decimals,
          assetFromContract,
          underlying,
          minimumSupply,
          cap,
        ] = await vault.vaultParams();
        assert.equal(await vault.maxDepositors(), maxDepositors);
        assert.equal(await decimals, tokenDecimals);
        assert.equal(decimals, tokenDecimals);
        assert.equal(assetFromContract, collateralAsset);
        assert.equal(underlying, asset);
        assert.equal(await vault.WETH(), WETH_ADDRESS[chainId]);
        assert.equal(await vault.USDC(), USDC_ADDRESS[chainId]);
        assert.bnEqual(await vault.totalPending(), BigNumber.from(0));
        assert.equal(minimumSupply, params.minimumSupply);
        assert.equal(isPut, params.isPut);
        assert.equal(
          (await vault.premiumDiscount()).toString(),
          params.premiumDiscount.toString()
        );
        assert.bnEqual(cap, parseEther("2000000"));
        assert.equal(
          await vault.optionsPremiumPricer(),
          optionsPremiumPricer.address
        );
        assert.equal(await vault.strikeSelection(), strikeSelection.address);
        assert.equal(await vault.auctionDuration(), auctionDuration);
      });

      it("cannot be initialized twice", async function () {
        await expect(
          vault.initialize(
            [
              owner,
              keeper,
              feeRecipient,
              managementFee,
              performanceFee,
              tokenName,
              tokenSymbol,
              optionsPremiumPricer.address,
              strikeSelection.address,
              premiumDiscount,
              auctionDuration,
              period,
              maxDepositors,
              minDeposit,
            ],
            [
              isPut,
              tokenDecimals,
              isPut ? USDC_ADDRESS[chainId] : asset,
              asset,
              minimumSupply,
              parseEther("2000000"),
            ]
          )
        ).to.be.revertedWith("Initializable: contract is already initialized");
      });

      it("reverts when initializing with 0 owner", async function () {
        await expect(
          testVault.initialize(
            [
              constants.AddressZero,
              keeper,
              feeRecipient,
              managementFee,
              performanceFee,
              tokenName,
              tokenSymbol,
              optionsPremiumPricer.address,
              strikeSelection.address,
              premiumDiscount,
              auctionDuration,
              period,
              maxDepositors,
              minDeposit,
            ],
            [
              isPut,
              tokenDecimals,
              isPut ? USDC_ADDRESS[chainId] : asset,
              asset,
              minimumSupply,
              parseEther("2000000"),
            ]
          )
        ).to.be.revertedWith("!_owner");
      });

      it("reverts when initializing with 0 keeper", async function () {
        await expect(
          testVault.initialize(
            [
              owner,
              constants.AddressZero,
              feeRecipient,
              managementFee,
              performanceFee,
              tokenName,
              tokenSymbol,
              optionsPremiumPricer.address,
              strikeSelection.address,
              premiumDiscount,
              auctionDuration,
              period,
              maxDepositors,
              minDeposit,
            ],
            [
              isPut,
              tokenDecimals,
              isPut ? USDC_ADDRESS[chainId] : asset,
              asset,
              minimumSupply,
              parseEther("2000000"),
            ]
          )
        ).to.be.revertedWith("!_keeper");
      });

      it("reverts when initializing with 0 feeRecipient", async function () {
        await expect(
          testVault.initialize(
            [
              owner,
              keeper,
              constants.AddressZero,
              managementFee,
              performanceFee,
              tokenName,
              tokenSymbol,
              optionsPremiumPricer.address,
              strikeSelection.address,
              premiumDiscount,
              auctionDuration,
              period,
              maxDepositors,
              minDeposit,
            ],
            [
              isPut,
              tokenDecimals,
              isPut ? USDC_ADDRESS[chainId] : asset,
              asset,
              minimumSupply,
              parseEther("2000000"),
            ]
          )
        ).to.be.revertedWith("!_feeRecipient");
      });

      it("reverts when initializing with 0 initCap", async function () {
        await expect(
          testVault.initialize(
            [
              owner,
              keeper,
              feeRecipient,
              managementFee,
              performanceFee,
              tokenName,
              tokenSymbol,
              optionsPremiumPricer.address,
              strikeSelection.address,
              premiumDiscount,
              auctionDuration,
              period,
              maxDepositors,
              minDeposit,
            ],
            [
              isPut,
              tokenDecimals,
              isPut ? USDC_ADDRESS[chainId] : asset,
              asset,
              minimumSupply,
              0,
            ]
          )
        ).to.be.revertedWith("!cap");
      });

      it("reverts when asset is 0x", async function () {
        await expect(
          testVault.initialize(
            [
              owner,
              keeper,
              feeRecipient,
              managementFee,
              performanceFee,
              tokenName,
              tokenSymbol,
              optionsPremiumPricer.address,
              strikeSelection.address,
              premiumDiscount,
              auctionDuration,
              period,
              maxDepositors,
              minDeposit,
            ],
            [
              isPut,
              tokenDecimals,
              constants.AddressZero,
              asset,
              minimumSupply,
              parseEther("2000000"),
            ]
          )
        ).to.be.revertedWith("!asset");
      });
    });

    describe("#name", () => {
      it("returns the name", async function () {
        assert.equal(await vault.name(), tokenName);
      });
    });

    describe("#symbol", () => {
      it("returns the symbol", async function () {
        assert.equal(await vault.symbol(), tokenSymbol);
      });
    });

    describe("#delay", () => {
      it("returns the delay", async function () {
        assert.equal((await vault.DELAY()).toNumber(), OPTION_DELAY);
      });
    });

    describe("#owner", () => {
      it("returns the owner", async function () {
        assert.equal(await vault.owner(), owner);
      });
    });

    describe("#managementFee", () => {
      it("returns the management fee", async function () {
        assert.equal(
          (await vault.managementFee()).toString(),
          managementFee
            .mul(FEE_SCALING)
            .div(
              period % 30 === 0
                ? FEE_SCALING.mul(12 / (period / 30))
                : BigNumber.from(WEEKS_PER_YEAR).div(period / 7)
            )
            .toString()
        );
      });
    });

    describe("#performanceFee", () => {
      it("returns the performance fee", async function () {
        assert.equal(
          (await vault.performanceFee()).toString(),
          performanceFee.toString()
        );
      });
    });

    describe("#setNewKeeper", () => {
      time.revertToSnapshotAfterTest();

      it("set new keeper to owner", async function () {
        assert.equal(await vault.keeper(), keeper);
        await vault.connect(ownerSigner).setNewKeeper(owner);
        assert.equal(await vault.keeper(), owner);
      });

      it("reverts when not owner call", async function () {
        await expect(vault.setNewKeeper(owner)).to.be.revertedWith(
          "caller is not the owner"
        );
      });
    });

    describe("#setStrikeSelection", () => {
      time.revertToSnapshotAfterTest();

      it("set new strike selection contract to owner", async function () {
        assert.equal(await vault.strikeSelection(), strikeSelection.address);
        await vault.connect(ownerSigner).setStrikeSelection(owner);
        assert.equal(await vault.strikeSelection(), owner);
      });

      it("reverts when not owner call", async function () {
        await expect(vault.setStrikeSelection(owner)).to.be.revertedWith(
          "caller is not the owner"
        );
      });
    });

    describe("#setOptionsPremiumPricer", () => {
      time.revertToSnapshotAfterTest();

      it("set new options premium pricer contract to owner", async function () {
        assert.equal(
          await vault.optionsPremiumPricer(),
          optionsPremiumPricer.address
        );
        await vault.connect(ownerSigner).setOptionsPremiumPricer(owner);
        assert.equal(await vault.optionsPremiumPricer(), owner);
      });

      it("reverts when not owner call", async function () {
        await expect(vault.setOptionsPremiumPricer(owner)).to.be.revertedWith(
          "caller is not the owner"
        );
      });
    });

    describe("#auctionDuration", () => {
      it("returns the auction duration", async function () {
        assert.equal(
          (await vault.auctionDuration()).toString(),
          auctionDuration.toString()
        );
      });
    });

    describe("#setFeeRecipient", () => {
      time.revertToSnapshotAfterTest();

      it("reverts when setting 0x0 as feeRecipient", async function () {
        await expect(
          vault.connect(ownerSigner).setFeeRecipient(constants.AddressZero)
        ).to.be.revertedWith("!newFeeRecipient");
      });

      it("reverts when not owner call", async function () {
        await expect(vault.setFeeRecipient(owner)).to.be.revertedWith(
          "caller is not the owner"
        );
      });

      it("changes the fee recipient", async function () {
        await vault.connect(ownerSigner).setFeeRecipient(owner);
        assert.equal(await vault.feeRecipient(), owner);
      });
    });

    describe("#setManagementFee", () => {
      time.revertToSnapshotAfterTest();

      it("setManagementFee to 0", async function () {
        await vault.connect(ownerSigner).setManagementFee(0);
        assert.bnEqual(await vault.managementFee(), BigNumber.from(0));
      });

      it("reverts when not owner call", async function () {
        await expect(
          vault.setManagementFee(BigNumber.from("1000000").toString())
        ).to.be.revertedWith("caller is not the owner");
      });

      it("changes the management fee", async function () {
        await vault
          .connect(ownerSigner)
          .setManagementFee(BigNumber.from("1000000").toString());
        assert.equal(
          (await vault.managementFee()).toString(),
          BigNumber.from(1000000)
            .mul(FEE_SCALING)
            .div(
              period % 30 === 0
                ? FEE_SCALING.mul(12 / (period / 30))
                : BigNumber.from(WEEKS_PER_YEAR).div(period / 7)
            )
            .toString()
        );
      });
    });

    describe("#setPerformanceFee", () => {
      time.revertToSnapshotAfterTest();

      it("setPerformanceFee to 0", async function () {
        await vault.connect(ownerSigner).setPerformanceFee(0);
        assert.bnEqual(await vault.performanceFee(), BigNumber.from(0));
      });

      it("reverts when not owner call", async function () {
        await expect(
          vault.setPerformanceFee(BigNumber.from("1000000").toString())
        ).to.be.revertedWith("caller is not the owner");
      });

      it("changes the performance fee", async function () {
        await vault
          .connect(ownerSigner)
          .setPerformanceFee(BigNumber.from("1000000").toString());
        assert.equal(
          (await vault.performanceFee()).toString(),
          BigNumber.from("1000000").toString()
        );
      });
    });

    describe("#setAuctionDuration", () => {
      time.revertToSnapshotAfterTest();

      it("reverts when setting 10 seconds to setAuctionDuration", async function () {
        await expect(
          vault.connect(ownerSigner).setAuctionDuration("10")
        ).to.be.revertedWith("Invalid auction duration");
      });

      it("reverts when not owner call", async function () {
        await expect(
          vault.setAuctionDuration(BigNumber.from("10").toString())
        ).to.be.revertedWith("caller is not the owner");
      });

      it("changes the auction duration", async function () {
        await vault.connect(ownerSigner).setAuctionDuration("1000000");
        assert.equal((await vault.auctionDuration()).toString(), "1000000");
      });
    });

    describe("#setMaxDepositors", () => {
      time.revertToSnapshotAfterTest();

      it("reverts when not owner call", async function () {
        await expect(
          vault.setMaxDepositors(BigNumber.from("10").toString())
        ).to.be.revertedWith("caller is not the owner");
      });

      it("reverts when not larger than 0", async function () {
        await expect(
          vault
            .connect(ownerSigner)
            .setMaxDepositors(BigNumber.from("0").toString())
        ).to.be.revertedWith("!newMaxDepositors");
      });

      it("changes the maximum depositors", async function () {
        await vault
          .connect(ownerSigner)
          .setMaxDepositors(BigNumber.from("10").toString());
        assert.equal((await vault.maxDepositors()).toString(), "10");
      });
    });

    describe("#deposit", () => {
      time.revertToSnapshotAfterEach();

      beforeEach(async function () {
        // Deposit only if asset is WETH
        if (params.collateralAsset === WETH_ADDRESS[chainId]) {
          const addressToDeposit = [userSigner, ownerSigner, adminSigner];

          for (let i = 0; i < addressToDeposit.length; i++) {
            const weth = assetContract.connect(addressToDeposit[i]);
            await weth.deposit({ value: parseEther("10") });
            await weth.approve(vault.address, parseEther("10"));
          }
        }
      });

      it("reverts when deposit does not reach the minimum", async function () {
        await expect(
          vault.connect(userSigner).deposit(minDeposit.div(100))
        ).to.be.revertedWith("Minimum deposit not reached");
      });

      it("creates a pending deposit", async function () {
        const startBalance = await assetContract.balanceOf(user);

        await assetContract
          .connect(userSigner)
          .approve(vault.address, depositAmount);

        const res = await vault.deposit(depositAmount);

        assert.bnEqual(
          await assetContract.balanceOf(user),
          startBalance.sub(depositAmount)
        );
        assert.isTrue((await vault.totalSupply()).isZero());
        assert.isTrue((await vault.balanceOf(user)).isZero());
        await expect(res)
          .to.emit(vault, "Deposit")
          .withArgs(user, depositAmount, 1);

        assert.bnEqual(await vault.totalPending(), depositAmount);
        const { round, amount } = await vault.depositReceipts(user);
        assert.equal(round, 1);
        assert.bnEqual(amount, depositAmount);
      });

      it("tops up existing deposit", async function () {
        const startBalance = await assetContract.balanceOf(user);
        const totalDepositAmount = depositAmount.add(depositAmount.div(2));

        await assetContract
          .connect(userSigner)
          .approve(vault.address, totalDepositAmount);

        await vault.deposit(depositAmount);

        const tx = await vault.deposit(depositAmount.div(2));

        assert.bnEqual(
          await assetContract.balanceOf(user),
          startBalance.sub(totalDepositAmount)
        );
        assert.isTrue((await vault.totalSupply()).isZero());
        assert.isTrue((await vault.balanceOf(user)).isZero());
        await expect(tx)
          .to.emit(vault, "Deposit")
          .withArgs(user, depositAmount.div(2), 1);

        assert.bnEqual(await vault.totalPending(), totalDepositAmount);
        const { round, amount } = await vault.depositReceipts(user);
        assert.equal(round, 1);
        assert.bnEqual(amount, totalDepositAmount);
      });

      it("fits gas budget for deposits [ @skip-on-coverage ]", async function () {
        await vault.connect(ownerSigner).deposit(depositAmount);

        const tx1 = await vault.deposit(depositAmount);
        const receipt1 = await tx1.wait();
        assert.isAtMost(
          receipt1.gasUsed.toNumber(),
          params.gasLimits.depositWorstCase
        );

        const tx2 = await vault.deposit(depositAmount);
        const receipt2 = await tx2.wait();
        assert.isAtMost(
          receipt2.gasUsed.toNumber(),
          params.gasLimits.depositBestCase
        );

        // Uncomment to log gas used
        // console.log("Worst case deposit", receipt1.gasUsed.toNumber());
        // console.log("Best case deposit", receipt2.gasUsed.toNumber());
      });

      it("does not inflate the share tokens on initialization", async function () {
        await assetContract
          .connect(adminSigner)
          .transfer(vault.address, depositAmount.mul(10));

        await vault.connect(userSigner).deposit(depositAmount);

        // user needs to get back exactly 1 ether
        // even though the total has been incremented
        assert.isTrue((await vault.balanceOf(user)).isZero());
      });

      it("reverts when minimum shares are not minted", async function () {
        await expect(
          vault
            .connect(userSigner)
            .deposit(BigNumber.from(minimumSupply).sub(BigNumber.from("1")))
        ).to.be.revertedWith("Insufficient balance");
      });

      it("updates the previous deposit receipt", async function () {
        await assetContract
          .connect(userSigner)
          .approve(vault.address, params.depositAmount.mul(2));

        await vault.deposit(params.depositAmount);

        const {
          round: round1,
          amount: amount1,
          unredeemedShares: unredeemedShares1,
        } = await vault.depositReceipts(user);

        assert.equal(round1, 1);
        assert.bnEqual(amount1, params.depositAmount);
        assert.bnEqual(unredeemedShares1, BigNumber.from(0));

        await rollToNextOption();

        const {
          round: round2,
          amount: amount2,
          unredeemedShares: unredeemedShares2,
        } = await vault.depositReceipts(user);

        assert.equal(round2, 1);
        assert.bnEqual(amount2, params.depositAmount);
        assert.bnEqual(unredeemedShares2, BigNumber.from(0));

        await vault.deposit(params.depositAmount);

        assert.bnEqual(
          await assetContract.balanceOf(vault.address),
          params.depositAmount
        );
        // vault will still hold the vault shares
        assert.bnEqual(
          await vault.balanceOf(vault.address),
          params.depositAmount
        );

        const {
          round: round3,
          amount: amount3,
          unredeemedShares: unredeemedShares3,
        } = await vault.depositReceipts(user);

        assert.equal(round3, 2);
        assert.bnEqual(amount3, params.depositAmount);
        assert.bnEqual(unredeemedShares3, params.depositAmount);
      });

      it("adds depositor to list and mapping", async function () {
        await assetContract
          .connect(userSigner)
          .approve(vault.address, params.depositAmount.mul(2));

        await vault.deposit(params.depositAmount);

        assert.equal(await vault.depositorsArray(0), user);
        assert.equal(await vault.depositorsMap(user), true);
      });
    });

    describe("#commitAndClose", () => {
      time.revertToSnapshotAfterEach();

      it("sets the next option and closes existing short", async function () {
        await assetContract.approve(vault.address, depositAmount);
        await depositIntoVault(collateralAsset, vault, depositAmount);

        const res = await vault
          .connect(ownerSigner)
          .commitAndClose({ from: owner });

        const receipt = await res.wait();
        const block = await provider.getBlock(receipt.blockNumber);

        const optionState = await vault.optionState();
        const vaultState = await vault.vaultState();

        assert.equal(optionState.currentOption, constants.AddressZero);
        assert.equal(optionState.nextOption, defaultOtokenAddress);
        assert.equal(
          optionState.nextOptionReadyAt,
          block.timestamp + OPTION_DELAY
        );
        assert.isTrue(vaultState.lockedAmount.isZero());
        assert.equal(optionState.currentOption, constants.AddressZero);
      });

      it("should set the next option twice", async function () {
        await assetContract.approve(vault.address, depositAmount);
        await depositIntoVault(collateralAsset, vault, depositAmount);

        await vault.connect(ownerSigner).commitAndClose();

        await vault.connect(ownerSigner).commitAndClose();
      });

      it("sets the correct strike when overriding strike price", async function () {
        const newStrikePrice = manualStrikePrice;

        await vault.connect(ownerSigner).setStrikePrice(newStrikePrice);

        assert.equal((await vault.lastStrikeOverrideRound()).toString(), "1");
        assert.equal(
          (await vault.overriddenStrikePrice()).toString(),
          newStrikePrice.toString()
        );

        await vault.connect(ownerSigner).commitAndClose({ from: owner });

        assert.equal(
          (
            await (
              await getContractAt("IOtoken", await vault.nextOption())
            ).strikePrice()
          ).toString(),
          newStrikePrice.toString()
        );

        const expiryTimestampOfNewOption = await (
          await getContractAt("IOtoken", await vault.nextOption())
        ).expiryTimestamp();

        assert.bnEqual(
          await vault.currentOtokenPremium(),
          (
            await optionsPremiumPricer.getPremiumInStables(
              newStrikePrice,
              expiryTimestampOfNewOption,
              params.isPut
            )
          )
            .mul(await vault.premiumDiscount())
            .div(1000)
        );
      });

      it("closes short even when otokens are burned", async function () {
        await assetContract.approve(vault.address, depositAmount);
        await depositIntoVault(collateralAsset, vault, depositAmount);

        await rollToNextOption();

        await time.increase(auctionDuration);

        // auction settled without any bids
        // so we return 100% of the tokens
        await vault.connect(keeperSigner).concludeOptionsSale();

        await vault.connect(keeperSigner).burnRemainingOTokens();

        await rollToSecondOption(firstOption.strikePrice);

        const controller = await ethers.getContractAt(
          "IController",
          GAMMA_CONTROLLER[chainId]
        );

        assert.equal(await controller.getAccountVaultCounter(vault.address), 2);
      });

      it("closes short when otokens are partially burned", async function () {
        await assetContract.approve(vault.address, depositAmount);
        await depositIntoVault(collateralAsset, vault, depositAmount);

        await rollToNextOption();

        const bidMultiplier = "1";
        const latestAuction = (await gnosisAuction.auctionCounter()).toString();
        const otoken = await ethers.getContractAt(
          "IERC20",
          firstOption.address
        );
        const initialOtokenBalance = await otoken.balanceOf(
          gnosisAuction.address
        );

        const totalOptionsAvailableToBuy = initialOtokenBalance
          .mul(await gnosisAuction.FEE_DENOMINATOR())
          .div(
            (await gnosisAuction.FEE_DENOMINATOR()).add(
              await gnosisAuction.feeNumerator()
            )
          )
          .div(bidMultiplier)
          .div(2);

        let decimals = premiumInStables ? premiumDecimals : tokenDecimals;
        const bid = wmul(
          totalOptionsAvailableToBuy.mul(BigNumber.from(10).pow(10)),
          firstOptionPremium
        )
          .div(BigNumber.from(10).pow(18 - decimals))
          .toString();

        const queueStartElement =
          "0x0000000000000000000000000000000000000000000000000000000000000001";

        if (premiumInStables) {
          await premiumContract
            .connect(userSigner)
            .approve(gnosisAuction.address, bid);
        } else {
          await assetContract
            .connect(userSigner)
            .approve(gnosisAuction.address, bid);
        }

        // BID OTOKENS HERE
        await gnosisAuction
          .connect(userSigner)
          .placeSellOrders(
            latestAuction,
            [totalOptionsAvailableToBuy.toString()],
            [bid],
            [queueStartElement],
            "0x"
          );

        await time.increase(auctionDuration);

        // we initiate a complete burn of the otokens
        await vault.connect(keeperSigner).concludeOptionsSale();

        assert.bnLte(
          await otoken.balanceOf(vault.address),
          initialOtokenBalance.div(2)
        );

        await vault.connect(keeperSigner).burnRemainingOTokens();

        await rollToSecondOption(firstOption.strikePrice);
      });

      it("fits gas budget [ @skip-on-coverage ]", async function () {
        await assetContract.approve(vault.address, depositAmount);
        await depositIntoVault(collateralAsset, vault, depositAmount);
        const res = await vault
          .connect(ownerSigner)
          .commitAndClose({ from: owner });

        const receipt = await res.wait();
        assert.isAtMost(receipt.gasUsed.toNumber(), 1162951);
        // console.log("commitAndClose", receipt.gasUsed.toNumber());
      });
    });

    describe("#burnRemainingOTokens", () => {
      time.revertToSnapshotAfterEach(async function () {
        await depositIntoVault(params.collateralAsset, vault, depositAmount);

        if (params.collateralAsset === WETH_ADDRESS[chainId]) {
          const weth = assetContract.connect(userSigner);
          await weth.deposit({ value: depositAmount });
          return;
        }
      });

      it("reverts when not called with keeper", async function () {
        await vault.connect(ownerSigner).commitAndClose();

        await time.increaseTo((await getNextOptionReadyAt()) + DELAY_INCREMENT);

        await vault.connect(keeperSigner).rollToNextOption();

        await expect(
          vault.connect(ownerSigner).burnRemainingOTokens()
        ).to.be.revertedWith("!keeper");
      });

      it("reverts when trying to burn 0 OTokens", async function () {
        await vault.connect(ownerSigner).commitAndClose();

        await time.increaseTo((await getNextOptionReadyAt()) + DELAY_INCREMENT);

        await vault.connect(keeperSigner).rollToNextOption();

        let bidMultiplier = 1;

        let tokenContract = premiumInStables ? premiumContract : assetContract;

        const auctionDetails = await bidForOToken(
          gnosisAuction,
          tokenContract,
          userSigner.address,
          defaultOtokenAddress,
          firstOptionPremium,
          premiumInStables ? premiumDecimals : tokenDecimals,
          bidMultiplier.toString(),
          auctionDuration
        );

        let assetBalanceBeforeSettle: BigNumber;

        assetBalanceBeforeSettle = await tokenContract.balanceOf(vault.address);

        assert.equal(
          (await defaultOtoken.balanceOf(vault.address)).toString(),
          "0"
        );

        await gnosisAuction
          .connect(userSigner)
          .settleAuction(await vault.optionAuctionID());

        assert.equal(
          (await defaultOtoken.balanceOf(vault.address)).toString(),
          "0"
        );

        let assetBalanceAfterSettle: BigNumber;

        assetBalanceAfterSettle = await tokenContract.balanceOf(vault.address);

        assert.equal(
          assetBalanceAfterSettle.toString(),
          assetBalanceBeforeSettle
            .add(BigNumber.from(auctionDetails[2]))
            .toString()
        );

        await expect(
          vault.connect(keeperSigner).burnRemainingOTokens()
        ).to.be.revertedWith("No oTokens to burn");
      });

      it("burns all remaining oTokens", async function () {
        await vault.connect(ownerSigner).commitAndClose();

        await time.increaseTo((await getNextOptionReadyAt()) + DELAY_INCREMENT);

        await vault.connect(keeperSigner).rollToNextOption();

        let bidMultiplier = 2;

        let tokenContract = premiumInStables ? premiumContract : assetContract;

        await bidForOToken(
          gnosisAuction,
          tokenContract,
          userSigner.address,
          defaultOtokenAddress,
          firstOptionPremium,
          premiumInStables ? premiumDecimals : tokenDecimals,
          bidMultiplier.toString(),
          auctionDuration
        );

        assert.equal(
          (await defaultOtoken.balanceOf(vault.address)).toString(),
          "0"
        );

        const assetBalanceBeforeSettle = await tokenContract.balanceOf(
          vault.address
        );

        await gnosisAuction
          .connect(userSigner)
          .settleAuction(await vault.optionAuctionID());

        // Asset balance when auction closes only contains auction proceeds
        // Remaining vault's balance is still in Opyn Gamma Controller
        let auctionProceeds = await tokenContract.balanceOf(vault.address);

        assert.isAbove(
          parseInt((await defaultOtoken.balanceOf(vault.address)).toString()),
          parseInt(
            params.expectedMintAmount
              .div(bidMultiplier)
              .mul(params.premiumDiscount.sub(1))
              .div(1000)
              .toString()
          )
        );

        assert.isAbove(
          parseInt((await tokenContract.balanceOf(vault.address)).toString()),
          parseInt(
            (
              (assetBalanceBeforeSettle.add(auctionProceeds) * 99) /
              100
            ).toString()
          )
        );

        const lockedAmountBeforeBurn = (await vault.vaultState()).lockedAmount;
        const assetBalanceAfterSettle = await tokenContract.balanceOf(
          vault.address
        );
        vault.connect(keeperSigner).burnRemainingOTokens();
        const assetBalanceAfterBurn = await tokenContract.balanceOf(
          vault.address
        );

        if (premiumInStables) {
          assert.equal(
            parseInt(assetBalanceAfterBurn.toString()),
            parseInt(assetBalanceAfterSettle.toString())
          );
        } else {
          assert.isAbove(
            parseInt(assetBalanceAfterBurn.toString()),
            parseInt(
              assetBalanceAfterSettle
                .add(
                  lockedAmountBeforeBurn
                    .div(bidMultiplier)
                    .mul(params.premiumDiscount.sub(1))
                    .div(1000)
                )
                .toString()
            )
          );
        }
      });
    });

    describe("#rollToNextOption", () => {
      let oracle: Contract;
      const depositAmount = params.depositAmount;

      time.revertToSnapshotAfterEach(async function () {
        await depositIntoVault(params.collateralAsset, vault, depositAmount);

        oracle = await setupOracle(
          params.asset,
          params.chainlinkPricer,
          ownerSigner,
          OPTION_PROTOCOL.GAMMA
        );
      });

      it("reverts when not called with keeper", async function () {
        await expect(
          vault.connect(ownerSigner).rollToNextOption()
        ).to.be.revertedWith("!keeper");
      });

      it("mints oTokens and deposits collateral into vault", async function () {
        const startMarginBalance = await assetContract.balanceOf(
          MARGIN_POOL[chainId]
        );

        await vault.connect(ownerSigner).commitAndClose();

        await time.increaseTo((await vault.nextOptionReadyAt()).toNumber() + 1);

        const res = await vault.connect(keeperSigner).rollToNextOption();

        await expect(res).to.not.emit(vault, "CloseShort");

        await expect(res)
          .to.emit(vault, "OpenShort")
          .withArgs(defaultOtokenAddress, depositAmount, keeper);

        const vaultState = await vault.vaultState();

        assert.equal(vaultState.lockedAmount.toString(), depositAmount);

        assert.bnEqual(
          await assetContract.balanceOf(vault.address),
          BigNumber.from(0)
        );

        assert.equal(
          (await assetContract.balanceOf(MARGIN_POOL[chainId]))
            .sub(startMarginBalance)
            .toString(),
          depositAmount.toString()
        );

        assert.bnEqual(
          await defaultOtoken.balanceOf(GNOSIS_EASY_AUCTION[chainId]),
          params.expectedMintAmount
        );

        assert.equal(await vault.currentOption(), defaultOtokenAddress);
      });

      it("starts auction with correct parameters", async function () {
        await vault.connect(ownerSigner).commitAndClose();

        await time.increaseTo((await vault.nextOptionReadyAt()).toNumber() + 1);

        const nextOption = await getContractAt(
          "IOtoken",
          await vault.nextOption()
        );

        await vault.connect(keeperSigner).rollToNextOption();

        const currentAuctionCounter = await gnosisAuction.auctionCounter();
        const auctionDetails = await gnosisAuction.auctionData(
          currentAuctionCounter.toString()
        );
        const feeNumerator = await gnosisAuction.feeNumerator();
        const feeDenominator = await gnosisAuction.FEE_DENOMINATOR();

        assert.equal(auctionDetails.auctioningToken, defaultOtokenAddress);
        assert.equal(
          auctionDetails.biddingToken,
          premiumInStables ? premiumAsset : collateralAsset
        );
        assert.equal(
          auctionDetails.orderCancellationEndDate.toString(),
          (await time.now()).add(21600).toString()
        );
        assert.equal(
          auctionDetails.auctionEndDate.toString(),
          (await time.now()).add(21600).toString()
        );
        assert.equal(
          auctionDetails.minimumBiddingAmountPerOrder.toString(),
          "1"
        );
        assert.equal(auctionDetails.isAtomicClosureAllowed, false);
        assert.equal(
          auctionDetails.feeNumerator.toString(),
          feeNumerator.toString()
        );
        assert.equal(auctionDetails.minFundingThreshold.toString(), "0");
        assert.equal(
          await gnosisAuction.auctionAccessManager(currentAuctionCounter),
          constants.AddressZero
        );
        assert.equal(
          await gnosisAuction.auctionAccessData(currentAuctionCounter),
          "0x"
        );

        const initialAuctionOrder = decodeOrder(
          auctionDetails.initialAuctionOrder
        );

        const oTokenSellAmount = params.expectedMintAmount
          .mul(feeDenominator)
          .div(feeDenominator.add(feeNumerator));

        const oTokenPremium = (
          await optionsPremiumPricer.getPremiumInStables(
            await nextOption.strikePrice(),
            await nextOption.expiryTimestamp(),
            params.isPut
          )
        )
          .mul(await vault.premiumDiscount())
          .div(1000);
        assert.equal(
          initialAuctionOrder.sellAmount.toString(),
          oTokenSellAmount.toString()
        );
        let decimals = premiumInStables ? premiumDecimals : tokenDecimals;
        assert.equal(
          initialAuctionOrder.buyAmount.toString(),
          wmul(oTokenSellAmount.mul(BigNumber.from(10).pow(10)), oTokenPremium)
            .div(BigNumber.from(10).pow(18 - decimals))
            .toString()
        );

        // Hardcoded
        // assert.equal(auctionDetails.interimSumBidAmount, 0);
        // assert.equal(auctionDetails.interimOrder, IterableOrderedOrderSet.QUEUE_START);
        // assert.equal(auctionDetails.clearingPriceOrder, bytes32(0));
        // assert.equal(auctionDetails.volumeClearingPriceOrder, 0);
        // assert.equal(auctionDetails.minFundingThresholdNotReached, false);
      });

      it("reverts when calling before expiry", async function () {
        // We have a newer version of Opyn deployed, error messages are different
        const EXPECTED_ERROR = {
          [CHAINID.ETH_MAINNET]: "C31",
          // "Controller: can not settle vault with un-expired otoken",
          [CHAINID.AVAX_MAINNET]: "C31",
          [CHAINID.AVAX_FUJI]: "C31",
        };

        const firstOptionAddress = firstOption.address;

        await vault.connect(ownerSigner).commitAndClose();

        await time.increaseTo((await vault.nextOptionReadyAt()).toNumber() + 1);

        const firstTx = await vault.connect(keeperSigner).rollToNextOption();

        await expect(firstTx)
          .to.emit(vault, "OpenShort")
          .withArgs(firstOptionAddress, depositAmount, keeper);

        // 100% of the vault's balance is allocated to short
        assert.bnEqual(
          await assetContract.balanceOf(vault.address),
          BigNumber.from(0)
        );

        await expect(
          vault.connect(ownerSigner).commitAndClose()
        ).to.be.revertedWith(EXPECTED_ERROR[chainId]);
      });

      it("withdraws and roll funds into next option, after expiry ITM", async function () {
        const firstOptionAddress = firstOption.address;
        const secondOptionAddress = secondOption.address;

        await vault.connect(ownerSigner).commitAndClose();
        await time.increaseTo((await vault.nextOptionReadyAt()).toNumber() + 1);

        const firstTx = await vault.connect(keeperSigner).rollToNextOption();

        assert.equal(await vault.currentOption(), firstOptionAddress);
        assert.equal(await getCurrentOptionExpiry(), firstOption.expiry);

        await expect(firstTx)
          .to.emit(vault, "OpenShort")
          .withArgs(firstOptionAddress, depositAmount, keeper);

        await time.increaseTo(
          (await provider.getBlock("latest")).timestamp + auctionDuration
        );

        // We just settle the auction without any bids
        // So we simulate a loss when the options expire in the money
        await vault.connect(keeperSigner).concludeOptionsSale();

        const settlementPriceITM = isPut
          ? firstOptionStrike.sub(1)
          : firstOptionStrike.add(1);

        // withdraw 100% because it's OTM
        await setOpynOracleExpiryPrice(
          params.asset,
          oracle,
          await getCurrentOptionExpiry(),
          settlementPriceITM
        );

        const beforeBalance = await assetContract.balanceOf(vault.address);

        await vault.connect(ownerSigner).setStrikePrice(secondOptionStrike);

        const firstCloseTx = await vault.connect(ownerSigner).commitAndClose();

        const afterBalance = await assetContract.balanceOf(vault.address);

        // test that the vault's balance decreased after closing short when ITM
        assert.isAbove(
          parseInt(depositAmount.toString()),
          parseInt(BigNumber.from(afterBalance).sub(beforeBalance).toString())
        );

        await expect(firstCloseTx)
          .to.emit(vault, "CloseShort")
          .withArgs(
            firstOptionAddress,
            BigNumber.from(afterBalance).sub(beforeBalance),
            owner
          );

        await time.increaseTo((await vault.nextOptionReadyAt()).toNumber() + 1);

        const currBalance = await assetContract.balanceOf(vault.address);

        const secondTx = await vault.connect(keeperSigner).rollToNextOption();

        // assert.equal(await vault.currentOption(), secondOptionAddress);
        assert.equal(
          (await getCurrentOptionExpiry()).toString(),
          secondOption.expiry
        );

        const managementFeeInAsset = currBalance
          .mul(await vault.managementFee())
          .div(FEE_SCALING.mul(100));

        await expect(secondTx)
          .to.emit(vault, "OpenShort")
          .withArgs(
            secondOptionAddress,
            currBalance.sub(managementFeeInAsset),
            keeper
          );

        assert.bnEqual(
          await assetContract.balanceOf(vault.address),
          BigNumber.from(0)
        );
      });

      it("reverts when calling before expiry", async function () {
        // We have a newer version of Opyn deployed, error messages are different
        const EXPECTED_ERROR = {
          [CHAINID.ETH_MAINNET]: "C31",
          // "Controller: can not settle vault with un-expired otoken",
          [CHAINID.AVAX_MAINNET]: "C31",
          [CHAINID.AVAX_FUJI]: "C31",
        };

        const firstOptionAddress = firstOption.address;

        await vault.connect(ownerSigner).commitAndClose();

        await time.increaseTo((await vault.nextOptionReadyAt()).toNumber() + 1);

        const firstTx = await vault.connect(keeperSigner).rollToNextOption();

        await expect(firstTx)
          .to.emit(vault, "OpenShort")
          .withArgs(firstOptionAddress, depositAmount, keeper);

        // 100% of the vault's balance is allocated to short
        assert.bnEqual(
          await assetContract.balanceOf(vault.address),
          BigNumber.from(0)
        );

        await expect(
          vault.connect(ownerSigner).commitAndClose()
        ).to.be.revertedWith(EXPECTED_ERROR[chainId]);
      });

      it("withdraws and roll funds into next option, after expiry OTM", async function () {
        const firstOptionAddress = firstOption.address;
        const secondOptionAddress = secondOption.address;

        await vault.connect(ownerSigner).commitAndClose();
        await time.increaseTo((await vault.nextOptionReadyAt()).toNumber() + 1);

        const firstTx = await vault.connect(keeperSigner).rollToNextOption();

        await expect(firstTx)
          .to.emit(vault, "OpenShort")
          .withArgs(firstOptionAddress, depositAmount, keeper);

        let bidMultiplier = 1;

        let tokenContract = premiumInStables ? premiumContract : assetContract;

        await bidForOToken(
          gnosisAuction,
          tokenContract,
          userSigner.address,
          defaultOtokenAddress,
          firstOptionPremium,
          premiumInStables ? premiumDecimals : tokenDecimals,
          bidMultiplier.toString(),
          auctionDuration
        );

        await gnosisAuction
          .connect(userSigner)
          .settleAuction(await vault.optionAuctionID());

        // Asset balance when auction closes only contains auction proceeds
        // Remaining vault's balance is still in Opyn Gamma Controller
        let auctionProceeds = await tokenContract.balanceOf(vault.address);

        // only the premium should be left over because the funds are locked into Opyn
        assert.isAbove(
          parseInt((await tokenContract.balanceOf(vault.address)).toString()),
          (parseInt(auctionProceeds.toString()) * 99) / 100
        );

        const settlementPriceOTM = isPut
          ? firstOptionStrike.add(1)
          : firstOptionStrike.sub(1);

        // withdraw 100% because it's OTM
        await setOpynOracleExpiryPrice(
          asset,
          oracle,
          await getCurrentOptionExpiry(),
          settlementPriceOTM
        );

        const beforeBalance = await assetContract.balanceOf(vault.address);

        await vault.connect(ownerSigner).setStrikePrice(secondOptionStrike);

        const firstCloseTx = await vault.connect(ownerSigner).commitAndClose();

        const afterBalance = await assetContract.balanceOf(vault.address);
        // test that the vault's balance decreased after closing short when ITM
        assert.equal(
          parseInt(depositAmount.toString()),
          parseInt(BigNumber.from(afterBalance).sub(beforeBalance).toString())
        );

        await expect(firstCloseTx)
          .to.emit(vault, "CloseShort")
          .withArgs(
            firstOptionAddress,
            BigNumber.from(afterBalance).sub(beforeBalance),
            owner
          );

        // Time increase to after next option available
        await time.increaseTo((await vault.nextOptionReadyAt()).toNumber() + 1);

        let pendingAmount = (await vault.vaultState()).totalPending;
        let [secondInitialLockedBalance, queuedWithdrawAmount] =
          await lockedBalanceForRollover(vault);

        const secondInitialTotalBalance = await vault.totalBalance();

        const secondTx = await vault.connect(keeperSigner).rollToNextOption();

        let vaultFees = secondInitialLockedBalance
          .add(queuedWithdrawAmount)
          .sub(pendingAmount)
          .mul(await vault.managementFee())
          .div(BigNumber.from(100).mul(BigNumber.from(10).pow(6)));

        const totalBalanceAfterFee = await vault.totalBalance();

        assert.equal(
          secondInitialTotalBalance.sub(totalBalanceAfterFee).toString(),
          vaultFees.toString()
        );

        assert.equal(await vault.currentOption(), secondOptionAddress);
        assert.equal(await getCurrentOptionExpiry(), secondOption.expiry);

        await expect(secondTx)
          .to.emit(vault, "OpenShort")
          .withArgs(
            secondOptionAddress,
            depositAmount
              .add(premiumInStables ? 0 : auctionProceeds)
              .sub(vaultFees),
            keeper
          );

        assert.equal(
          (await assetContract.balanceOf(vault.address)).toString(),
          BigNumber.from(0)
        );
      });

      it("withdraws and roll funds into next option, after expiry OTM (initiateWithdraw)", async function () {
        const withdrawAmount = 100000000;

        await depositIntoVault(
          params.collateralAsset,
          vault,
          depositAmount.mul(2),
          ownerSigner
        );

        await depositIntoVault(
          params.collateralAsset,
          vault,
          depositAmount,
          userSigner
        );

        await vault.connect(ownerSigner).commitAndClose();
        await time.increaseTo((await vault.nextOptionReadyAt()).toNumber() + 1);

        await vault.connect(keeperSigner).rollToNextOption();
        await vault.connect(ownerSigner).initiateWithdraw(withdrawAmount);

        // withdraw 100% because it's OTM
        await setOpynOracleExpiryPrice(
          params.asset,
          oracle,
          await getCurrentOptionExpiry(),
          firstOptionStrike
        );

        await vault.connect(ownerSigner).commitAndClose();
        await time.increaseTo((await vault.nextOptionReadyAt()).toNumber() + 1);

        await vault.connect(keeperSigner).rollToNextOption();

        let [, queuedWithdrawAmountInitial] = await lockedBalanceForRollover(
          vault
        );

        let bidMultiplier = 1;

        let tokenContract = premiumInStables ? premiumContract : assetContract;

        await bidForOToken(
          gnosisAuction,
          tokenContract,
          userSigner.address,
          await vault.currentOption(),
          (await vault.currentOtokenPremium()).mul(105).div(100),
          premiumInStables ? premiumDecimals : tokenDecimals,
          bidMultiplier.toString(),
          auctionDuration
        );

        await vault.connect(keeperSigner).concludeOptionsSale();

        let newOptionStrike = await (
          await getContractAt("IOtoken", await vault.currentOption())
        ).strikePrice();
        const settlementPriceOTM = isPut
          ? newOptionStrike.add(1)
          : newOptionStrike.sub(1);

        // withdraw 100% because it's OTM
        await setOpynOracleExpiryPrice(
          params.asset,
          oracle,
          await getCurrentOptionExpiry(),
          settlementPriceOTM
        );

        await vault.connect(ownerSigner).setStrikePrice(secondOptionStrike);

        await vault.initiateWithdraw(withdrawAmount);

        await vault.connect(ownerSigner).commitAndClose();

        // Time increase to after next option available
        await time.increaseTo((await vault.nextOptionReadyAt()).toNumber() + 1);

        let pendingAmount = (await vault.vaultState()).totalPending;
        let [secondInitialLockedBalance, queuedWithdrawAmount] =
          await lockedBalanceForRollover(vault);

        const secondInitialBalance = await vault.totalBalance();

        await vault.connect(keeperSigner).rollToNextOption();

        let vaultFees = secondInitialLockedBalance
          .add(queuedWithdrawAmount.sub(queuedWithdrawAmountInitial))
          .sub(pendingAmount)
          .mul(await vault.managementFee())
          .div(BigNumber.from(100).mul(BigNumber.from(10).pow(6)));

        assert.equal(
          secondInitialBalance.sub(await vault.totalBalance()).toString(),
          vaultFees.toString()
        );
      });

      it("is not able to roll to new option consecutively without setNextOption", async function () {
        await vault.connect(ownerSigner).commitAndClose();
        await time.increaseTo((await vault.nextOptionReadyAt()).toNumber() + 1);

        await vault.connect(keeperSigner).rollToNextOption();

        await expect(
          vault.connect(keeperSigner).rollToNextOption()
        ).to.be.revertedWith("!nextOption");
      });

      it("does not debit the user on first deposit", async () => {
        await vault.connect(ownerSigner).commitAndClose();
        await time.increaseTo((await vault.nextOptionReadyAt()).toNumber() + 1);

        // totalBalance should remain the same before and after roll
        const startBalance = await vault.totalBalance();

        await vault.connect(keeperSigner).rollToNextOption();

        assert.bnEqual(await vault.totalBalance(), startBalance);
        assert.bnEqual(await vault.accountVaultBalance(user), depositAmount);

        // simulate a profit by transferring some tokens
        await assetContract
          .connect(userSigner)
          .transfer(vault.address, BigNumber.from(1));

        // totalBalance should remain the same before and after roll
        const secondStartBalance = await vault.totalBalance();

        await rollToSecondOption(firstOptionStrike);

        // After the first round, the user is charged the fee
        assert.bnLte(await vault.totalBalance(), secondStartBalance);
        assert.bnGte(await vault.accountVaultBalance(user), depositAmount);
      });

      it("fits gas budget [ @skip-on-coverage ]", async function () {
        await vault.connect(ownerSigner).commitAndClose();
        await time.increaseTo((await vault.nextOptionReadyAt()).toNumber() + 1);

        const tx = await vault.connect(keeperSigner).rollToNextOption();
        const receipt = await tx.wait();

        assert.isAtMost(receipt.gasUsed.toNumber(), 966159); //963542, 1082712
        // console.log("rollToNextOption", receipt.gasUsed.toNumber());
      });
    });

    describe("#assetBalance", () => {
      time.revertToSnapshotAfterEach(async function () {
        await depositIntoVault(
          params.collateralAsset,
          vault,
          params.depositAmount
        );

        await rollToNextOption();
      });

      it("returns the free balance - locked, if free > locked", async function () {
        const newDepositAmount = BigNumber.from("1000000000000");
        await depositIntoVault(params.collateralAsset, vault, newDepositAmount);

        assert.bnEqual(
          await assetContract.balanceOf(vault.address),
          newDepositAmount
        );
      });
    });

    describe("#maxRedeem", () => {
      let oracle: Contract;

      time.revertToSnapshotAfterEach(async function () {
        oracle = await setupOracle(
          params.asset,
          params.chainlinkPricer,
          ownerSigner,
          OPTION_PROTOCOL.GAMMA
        );
      });

      it("is able to redeem deposit at new price per share", async function () {
        await assetContract
          .connect(userSigner)
          .approve(vault.address, params.depositAmount);

        await vault.deposit(params.depositAmount);

        await rollToNextOption();

        const tx = await vault.maxRedeem();

        assert.bnEqual(
          await assetContract.balanceOf(vault.address),
          BigNumber.from(0)
        );
        assert.bnEqual(await vault.balanceOf(user), params.depositAmount);
        assert.bnEqual(await vault.balanceOf(vault.address), BigNumber.from(0));

        await expect(tx)
          .to.emit(vault, "Redeem")
          .withArgs(user, params.depositAmount, 1);

        const { round, amount, unredeemedShares } = await vault.depositReceipts(
          user
        );

        assert.equal(round, 1);
        assert.bnEqual(amount, BigNumber.from(0));
        assert.bnEqual(unredeemedShares, BigNumber.from(0));
      });

      it("changes balance only once when redeeming twice", async function () {
        await assetContract
          .connect(userSigner)
          .approve(vault.address, params.depositAmount);

        await vault.deposit(params.depositAmount);

        await rollToNextOption();

        await vault.maxRedeem();

        assert.bnEqual(
          await assetContract.balanceOf(vault.address),
          BigNumber.from(0)
        );
        assert.bnEqual(await vault.balanceOf(user), params.depositAmount);
        assert.bnEqual(await vault.balanceOf(vault.address), BigNumber.from(0));

        const { round, amount, unredeemedShares } = await vault.depositReceipts(
          user
        );

        assert.equal(round, 1);
        assert.bnEqual(amount, BigNumber.from(0));
        assert.bnEqual(unredeemedShares, BigNumber.from(0));

        let res = await vault.maxRedeem();

        await expect(res).to.not.emit(vault, "Transfer");

        assert.bnEqual(
          await assetContract.balanceOf(vault.address),
          BigNumber.from(0)
        );
        assert.bnEqual(await vault.balanceOf(user), params.depositAmount);
        assert.bnEqual(await vault.balanceOf(vault.address), BigNumber.from(0));
      });

      it("redeems after a deposit what was unredeemed from previous rounds", async function () {
        await assetContract
          .connect(userSigner)
          .approve(vault.address, params.depositAmount.mul(2));
        await vault.deposit(params.depositAmount);
        await rollToNextOption();

        await vault.deposit(params.depositAmount);

        const tx = await vault.maxRedeem();

        await expect(tx)
          .to.emit(vault, "Redeem")
          .withArgs(user, params.depositAmount, 2);
      });

      it("is able to redeem deposit at correct pricePerShare after closing short in the money", async function () {
        await assetContract
          .connect(userSigner)
          .approve(vault.address, params.depositAmount);

        await assetContract
          .connect(ownerSigner)
          .approve(vault.address, params.depositAmount);

        // Mid-week deposit in round 1
        await assetContract
          .connect(userSigner)
          .transfer(owner, params.depositAmount);
        await vault.connect(ownerSigner).deposit(params.depositAmount);

        await vault.connect(ownerSigner).commitAndClose();
        await time.increaseTo((await vault.nextOptionReadyAt()).toNumber() + 1);
        await vault.connect(keeperSigner).rollToNextOption();

        // Mid-week deposit in round 2
        await vault.connect(userSigner).deposit(params.depositAmount);

        const vaultState = await vault.vaultState();

        const beforeBalance = (
          await assetContract.balanceOf(vault.address)
        ).add(vaultState.lockedAmount);

        const beforePps = await vault.pricePerShare();

        const settlementPriceITM = isPut
          ? firstOptionStrike.sub(100000000000)
          : firstOptionStrike.add(100000000000);

        // withdraw 100% because it's OTM
        await setOpynOracleExpiryPrice(
          params.asset,
          oracle,
          await getCurrentOptionExpiry(),
          settlementPriceITM
        );

        await vault.connect(ownerSigner).commitAndClose();

        await time.increaseTo((await vault.nextOptionReadyAt()).toNumber() + 1);
        await vault.connect(keeperSigner).rollToNextOption();

        const afterBalance = await assetContract.balanceOf(vault.address);
        const afterPps = await vault.pricePerShare();
        const expectedMintAmountAfterLoss = params.depositAmount
          .mul(BigNumber.from(10).pow(params.tokenDecimals))
          .div(afterPps);

        assert.bnGt(beforeBalance, afterBalance);
        assert.bnGt(beforePps, afterPps);

        // owner should lose money
        // User should not lose money
        // owner redeems the deposit from round 1 so there is a loss from ITM options
        const tx1 = await vault.connect(ownerSigner).maxRedeem();
        await expect(tx1)
          .to.emit(vault, "Redeem")
          .withArgs(owner, params.depositAmount, 1);

        const {
          round: round1,
          amount: amount1,
          unredeemedShares: unredeemedShares1,
        } = await vault.depositReceipts(owner);
        assert.equal(round1, 1);
        assert.bnEqual(amount1, BigNumber.from(0));
        assert.bnEqual(unredeemedShares1, BigNumber.from(0));
        assert.bnEqual(await vault.balanceOf(owner), params.depositAmount);

        // User deposit in round 2 so no loss
        // we should use the pps after the loss which is the lower pps
        const tx2 = await vault.connect(userSigner).maxRedeem();

        await expect(tx2)
          .to.emit(vault, "Redeem")
          .withArgs(user, expectedMintAmountAfterLoss, 2);

        const {
          round: round2,
          amount: amount2,
          unredeemedShares: unredeemedShares2,
        } = await vault.depositReceipts(user);
        assert.equal(round2, 2);
        assert.bnEqual(amount2, BigNumber.from(0));
        assert.bnEqual(unredeemedShares2, BigNumber.from(0));
        assert.bnEqual(
          await vault.balanceOf(user),
          expectedMintAmountAfterLoss
        );
      });
    });

    describe("#redeem", () => {
      time.revertToSnapshotAfterEach();

      it("reverts when 0 passed", async function () {
        await assetContract
          .connect(userSigner)
          .approve(vault.address, depositAmount);
        await vault.deposit(depositAmount);
        await rollToNextOption();
        await expect(vault.redeem(0)).to.be.revertedWith("!numShares");
      });

      it("reverts when redeeming more than available", async function () {
        await assetContract
          .connect(userSigner)
          .approve(vault.address, depositAmount);
        await vault.deposit(depositAmount);

        await rollToNextOption();

        await expect(vault.redeem(depositAmount.add(1))).to.be.revertedWith(
          "Exceeds available"
        );
      });

      it("decreases unredeemed shares", async function () {
        await assetContract
          .connect(userSigner)
          .approve(vault.address, depositAmount);
        await vault.deposit(depositAmount);

        await rollToNextOption();

        const redeemAmount = BigNumber.from(1);
        const tx1 = await vault.redeem(redeemAmount);

        await expect(tx1)
          .to.emit(vault, "Redeem")
          .withArgs(user, redeemAmount, 1);

        const {
          round: round1,
          amount: amount1,
          unredeemedShares: unredeemedShares1,
        } = await vault.depositReceipts(user);

        assert.equal(round1, 1);
        assert.bnEqual(amount1, BigNumber.from(0));
        assert.bnEqual(unredeemedShares1, depositAmount.sub(redeemAmount));

        const tx2 = await vault.redeem(depositAmount.sub(redeemAmount));

        await expect(tx2)
          .to.emit(vault, "Redeem")
          .withArgs(user, depositAmount.sub(redeemAmount), 1);

        const {
          round: round2,
          amount: amount2,
          unredeemedShares: unredeemedShares2,
        } = await vault.depositReceipts(user);

        assert.equal(round2, 1);
        assert.bnEqual(amount2, BigNumber.from(0));
        assert.bnEqual(unredeemedShares2, BigNumber.from(0));
      });
    });

    describe("#withdrawInstantly", () => {
      time.revertToSnapshotAfterEach();

      it("reverts with 0 amount", async function () {
        await assetContract
          .connect(userSigner)
          .approve(vault.address, depositAmount);
        await vault.deposit(depositAmount);

        await expect(vault.withdrawInstantly(0)).to.be.revertedWith("!amount");
      });

      it("reverts when withdrawing more than available", async function () {
        await assetContract
          .connect(userSigner)
          .approve(vault.address, depositAmount);
        await vault.deposit(depositAmount);

        await expect(
          vault.withdrawInstantly(depositAmount.add(1))
        ).to.be.revertedWith("Exceed amount");
      });

      it("reverts when deposit receipt is processed", async function () {
        await assetContract
          .connect(userSigner)
          .approve(vault.address, depositAmount);
        await vault.deposit(depositAmount);

        await rollToNextOption();

        await vault.maxRedeem();

        await expect(
          vault.withdrawInstantly(depositAmount.add(1))
        ).to.be.revertedWith("Invalid round");
      });

      it("reverts when withdrawing next round", async function () {
        await assetContract
          .connect(userSigner)
          .approve(vault.address, depositAmount);
        await vault.deposit(depositAmount);

        await rollToNextOption();

        await expect(
          vault.withdrawInstantly(depositAmount.add(1))
        ).to.be.revertedWith("Invalid round");
      });

      it("reverts when causing total deposit to go down below minimum", async function () {
        await assetContract
          .connect(userSigner)
          .approve(vault.address, depositAmount);
        await vault.deposit(depositAmount);

        const withdrawAmount = depositAmount.sub(parseEther("0.5"));

        await expect(
          vault.withdrawInstantly(withdrawAmount)
        ).to.be.revertedWith("Minimum deposit not reached");
      });

      it("withdraws the amount in deposit receipt", async function () {
        await assetContract
          .connect(userSigner)
          .approve(vault.address, depositAmount);
        await vault.deposit(depositAmount);

        let startBalance: BigNumber;
        let withdrawAmount: BigNumber;
        if (collateralAsset === WETH_ADDRESS[chainId]) {
          startBalance = await provider.getBalance(user);
        } else {
          startBalance = await assetContract.balanceOf(user);
        }

        const tx = await vault.withdrawInstantly(depositAmount, { gasPrice });
        const receipt = await tx.wait();

        if (collateralAsset === WETH_ADDRESS[chainId]) {
          const endBalance = await provider.getBalance(user);
          withdrawAmount = endBalance
            .sub(startBalance)
            .add(receipt.gasUsed.mul(gasPrice));
        } else {
          const endBalance = await assetContract.balanceOf(user);
          withdrawAmount = endBalance.sub(startBalance);
        }
        assert.bnEqual(withdrawAmount, depositAmount);

        await expect(tx)
          .to.emit(vault, "InstantWithdraw")
          .withArgs(user, depositAmount, 1);

        const { round, amount } = await vault.depositReceipts(user);
        assert.equal(round, 1);
        assert.bnEqual(amount, BigNumber.from(0));

        // Should decrement the pending amounts
        assert.bnEqual(await vault.totalPending(), BigNumber.from(0));
      });

      it("removes user from list if all deposit amount is withdrawn", async function () {
        await assetContract
          .connect(userSigner)
          .approve(vault.address, depositAmount);

        await assetContract
          .connect(ownerSigner)
          .approve(vault.address, depositAmount);

        await vault.connect(ownerSigner).deposit(depositAmount);
        await vault.connect(userSigner).deposit(depositAmount);
        await vault.connect(userSigner).withdrawInstantly(depositAmount.div(2));

        assert.equal(await vault.depositorsArray(0), owner);
        assert.equal(await vault.depositorsMap(owner), true);

        assert.equal(await vault.depositorsArray(1), user);
        assert.equal(await vault.depositorsMap(user), true);

        await vault.connect(userSigner).withdrawInstantly(depositAmount.div(2));

        await expect(vault.depositorsArray(1)).to.be.reverted;
        assert.equal(await vault.depositorsMap(user), false);
      });
    });

    describe("#initiateWithdraw", () => {
      let oracle: Contract;

      time.revertToSnapshotAfterEach(async () => {
        oracle = await setupOracle(
          params.asset,
          params.chainlinkPricer,
          ownerSigner,
          OPTION_PROTOCOL.GAMMA
        );
      });

      it("reverts when user initiates withdraws without any deposit", async function () {
        await expect(vault.initiateWithdraw(depositAmount)).to.be.revertedWith(
          "ERC20: transfer amount exceeds balance"
        );
      });

      it("reverts when passed 0 shares", async function () {
        await expect(vault.initiateWithdraw(0)).to.be.revertedWith(
          "!numShares"
        );
      });

      it("reverts when withdrawing more than unredeemed balance", async function () {
        await assetContract
          .connect(userSigner)
          .approve(vault.address, depositAmount);
        await vault.deposit(depositAmount);

        await rollToNextOption();

        await expect(
          vault.initiateWithdraw(depositAmount.add(1))
        ).to.be.revertedWith("ERC20: transfer amount exceeds balance");
      });

      it("reverts when withdrawing more than vault + account balance", async function () {
        await assetContract
          .connect(userSigner)
          .approve(vault.address, depositAmount);
        await vault.deposit(depositAmount);

        await rollToNextOption();

        // Move 1 share into account
        await vault.redeem(1);

        await expect(
          vault.initiateWithdraw(depositAmount.add(1))
        ).to.be.revertedWith("ERC20: transfer amount exceeds balance");
      });

      it("reverts when initiating with past existing withdrawal", async function () {
        const withdrawAmount = 100000000;
        await assetContract
          .connect(userSigner)
          .approve(vault.address, depositAmount.add(withdrawAmount));
        await vault.deposit(depositAmount.add(withdrawAmount));

        await rollToNextOption();

        await vault.initiateWithdraw(withdrawAmount);

        await setOpynOracleExpiryPrice(
          params.asset,
          oracle,
          await getCurrentOptionExpiry(),
          firstOptionStrike
        );
        await vault.connect(ownerSigner).setStrikePrice(secondOptionStrike);
        await vault.connect(ownerSigner).commitAndClose();
        await time.increaseTo((await vault.nextOptionReadyAt()).toNumber() + 1);
        await vault.connect(keeperSigner).rollToNextOption();

        await expect(vault.initiateWithdraw(withdrawAmount)).to.be.revertedWith(
          "Existing withdraw"
        );
      });

      it("creates withdrawal from unredeemed shares", async function () {
        await assetContract
          .connect(userSigner)
          .approve(vault.address, depositAmount);
        await vault.deposit(depositAmount);

        await rollToNextOption();

        const tx = await vault.initiateWithdraw(depositAmount);

        await expect(tx)
          .to.emit(vault, "InitiateWithdraw")
          .withArgs(user, depositAmount, 2);

        await expect(tx)
          .to.emit(vault, "Transfer")
          .withArgs(vault.address, user, depositAmount);

        const { round, shares } = await vault.withdrawals(user);
        assert.equal(round, 2);
        assert.bnEqual(shares, depositAmount);
      });

      it("creates withdrawal by debiting user shares", async function () {
        await assetContract
          .connect(userSigner)
          .approve(vault.address, depositAmount);
        await vault.deposit(depositAmount);

        await rollToNextOption();

        await vault.redeem(depositAmount.div(2));

        const tx = await vault.initiateWithdraw(depositAmount);

        await expect(tx)
          .to.emit(vault, "InitiateWithdraw")
          .withArgs(user, depositAmount, 2);

        // First we redeem the leftover amount
        await expect(tx)
          .to.emit(vault, "Transfer")
          .withArgs(vault.address, user, depositAmount.div(2));

        // Then we debit the shares from the user
        await expect(tx)
          .to.emit(vault, "Transfer")
          .withArgs(user, vault.address, depositAmount);

        assert.bnEqual(await vault.balanceOf(user), BigNumber.from(0));
        assert.bnEqual(await vault.balanceOf(vault.address), depositAmount);

        const { round, shares } = await vault.withdrawals(user);
        assert.equal(round, 2);
        assert.bnEqual(shares, depositAmount);
      });

      it("tops up existing withdrawal", async function () {
        const firstWithdrawAmount = 100000000;
        const secondWithdrawAmount = 200000000;
        const totalDeposit = depositAmount
          .add(firstWithdrawAmount)
          .add(secondWithdrawAmount);

        await assetContract
          .connect(userSigner)
          .approve(vault.address, totalDeposit);
        await vault.deposit(totalDeposit);

        await rollToNextOption();

        const tx1 = await vault.initiateWithdraw(firstWithdrawAmount);
        // We redeem the full amount on the first initiateWithdraw
        await expect(tx1)
          .to.emit(vault, "Transfer")
          .withArgs(vault.address, user, totalDeposit);
        await expect(tx1)
          .to.emit(vault, "Transfer")
          .withArgs(user, vault.address, firstWithdrawAmount);

        const tx2 = await vault.initiateWithdraw(secondWithdrawAmount);
        await expect(tx2)
          .to.emit(vault, "Transfer")
          .withArgs(user, vault.address, secondWithdrawAmount);

        const { round, shares } = await vault.withdrawals(user);
        assert.equal(round, 2);
        assert.bnEqual(
          shares,
          BigNumber.from(firstWithdrawAmount).add(secondWithdrawAmount)
        );
      });
      it("reverts when there is insufficient balance over multiple calls", async function () {
        const withdrawAmount = BigNumber.from(100000000);
        await assetContract
          .connect(userSigner)
          .approve(vault.address, depositAmount.add(withdrawAmount));
        await vault.deposit(depositAmount.add(withdrawAmount));

        await rollToNextOption();

        await vault.initiateWithdraw(withdrawAmount);

        await expect(
          vault.initiateWithdraw(depositAmount.add(1))
        ).to.be.revertedWith("ERC20: transfer amount exceeds balance");
      });

      it("allows withdrawal if taking out full balance", async function () {
        await assetContract
          .connect(userSigner)
          .approve(vault.address, depositAmount);
        await vault.deposit(depositAmount);

        await rollToNextOption();

        const tx1 = await vault.initiateWithdraw(depositAmount);

        await expect(tx1)
          .to.emit(vault, "Transfer")
          .withArgs(user, vault.address, depositAmount);
      });

      it("removes user from list if initiating full amount withdraw", async function () {
        // Assume user is initiating withdraw twice which amounts to full amount
        await assetContract
          .connect(userSigner)
          .approve(vault.address, depositAmount);
        await vault.deposit(depositAmount);

        await rollToNextOption();

        const tx1 = await vault.initiateWithdraw(depositAmount.div(3));

        await expect(tx1)
          .to.emit(vault, "Transfer")
          .withArgs(user, vault.address, depositAmount.div(3));

        assert.equal(await vault.depositorsArray(0), user);
        assert.equal(await vault.depositorsMap(user), true);

        const tx2 = await vault.initiateWithdraw(
          depositAmount.sub(depositAmount.div(3))
        );

        await expect(tx2)
          .to.emit(vault, "Transfer")
          .withArgs(
            user,
            vault.address,
            depositAmount.sub(depositAmount.div(3))
          );

        await expect(vault.depositorsArray(0)).to.be.reverted;
        assert.equal(await vault.depositorsMap(user), false);
      });

      it("fits gas budget [ @skip-on-coverage ]", async function () {
        await assetContract
          .connect(userSigner)
          .approve(vault.address, depositAmount);
        await vault.deposit(depositAmount);

        await rollToNextOption();

        const tx = await vault.initiateWithdraw(depositAmount);
        const receipt = await tx.wait();
        assert.isAtMost(receipt.gasUsed.toNumber(), 127000);
        // console.log("initiateWithdraw", receipt.gasUsed.toNumber());
      });
    });

    describe("#completeWithdraw", () => {
      time.revertToSnapshotAfterEach(async () => {
        await assetContract
          .connect(userSigner)
          .approve(vault.address, depositAmount);
        await vault.deposit(depositAmount);

        await assetContract.connect(userSigner).transfer(owner, depositAmount);
        await assetContract
          .connect(ownerSigner)
          .approve(vault.address, depositAmount);
        await vault.connect(ownerSigner).deposit(depositAmount);

        await rollToNextOption();

        await vault.initiateWithdraw(depositAmount);
      });

      it("reverts when not initiated", async function () {
        await expect(
          vault.connect(ownerSigner).completeWithdraw()
        ).to.be.revertedWith("Not initiated");
      });

      it("reverts when round not closed", async function () {
        await expect(vault.completeWithdraw()).to.be.revertedWith(
          "Round not closed"
        );
      });

      it("reverts when calling completeWithdraw twice", async function () {
        await rollToSecondOption(firstOptionStrike);

        await vault.completeWithdraw();

        await expect(vault.completeWithdraw()).to.be.revertedWith(
          "Not initiated"
        );
      });

      it("completes the withdrawal", async function () {
        const firstStrikePrice = firstOptionStrike;
        const settlePriceITM = isPut
          ? firstStrikePrice.sub(100000000)
          : firstStrikePrice.add(100000000);

        await rollToSecondOption(settlePriceITM);

        const pricePerShare = await vault.roundPricePerShare(2);
        const withdrawAmount = depositAmount
          .mul(pricePerShare)
          .div(BigNumber.from(10).pow(await vault.decimals()));
        const lastQueuedWithdrawAmount = await vault.lastQueuedWithdrawAmount();

        let beforeBalance: BigNumber;
        if (collateralAsset === WETH_ADDRESS[chainId]) {
          beforeBalance = await provider.getBalance(user);
        } else {
          beforeBalance = await assetContract.balanceOf(user);
        }

        const { queuedWithdrawShares: startQueuedShares } =
          await vault.vaultState();

        const tx = await vault.completeWithdraw({ gasPrice });
        const receipt = await tx.wait();
        const gasFee = receipt.gasUsed.mul(gasPrice);

        await expect(tx)
          .to.emit(vault, "Withdraw")
          .withArgs(user, withdrawAmount.toString(), depositAmount);

        if (collateralAsset !== WETH_ADDRESS[chainId]) {
          const collateralERC20 = await getContractAt(
            "IERC20",
            collateralAsset
          );

          await expect(tx)
            .to.emit(collateralERC20, "Transfer")
            .withArgs(vault.address, user, withdrawAmount);
        }

        const { shares, round } = await vault.withdrawals(user);
        assert.equal(shares, 0);
        assert.equal(round, 2);

        const { queuedWithdrawShares: endQueuedShares } =
          await vault.vaultState();

        assert.bnEqual(endQueuedShares, BigNumber.from(0));
        assert.bnEqual(
          await vault.lastQueuedWithdrawAmount(),
          lastQueuedWithdrawAmount.sub(withdrawAmount)
        );
        assert.bnEqual(startQueuedShares.sub(endQueuedShares), depositAmount);

        let actualWithdrawAmount: BigNumber;
        if (collateralAsset === WETH_ADDRESS[chainId]) {
          const afterBalance = await provider.getBalance(user);
          actualWithdrawAmount = afterBalance.sub(beforeBalance).add(gasFee);
        } else {
          const afterBalance = await assetContract.balanceOf(user);
          actualWithdrawAmount = afterBalance.sub(beforeBalance);
        }
        // Should be less because the pps is down
        assert.bnLt(actualWithdrawAmount, depositAmount);
        assert.bnEqual(actualWithdrawAmount, withdrawAmount);
      });

      it("fits gas budget [ @skip-on-coverage ]", async function () {
        await rollToSecondOption(firstOption.strikePrice);

        const tx = await vault.completeWithdraw({ gasPrice });
        const receipt = await tx.wait();

        assert.isAtMost(receipt.gasUsed.toNumber(), 95036);
        // console.log(
        //   params.name,
        //   "completeWithdraw",
        //   receipt.gasUsed.toNumber()
        // );
      });
    });

    describe("#chargeAndDistribute", () => {
      let oracle: Contract;
      const depositAmount = params.depositAmount;

      time.revertToSnapshotAfterEach(async function () {
        await depositIntoVault(
          params.collateralAsset,
          vault,
          depositAmount,
          userSigner
        );
        await depositIntoVault(
          params.collateralAsset,
          vault,
          depositAmount.mul(2),
          ownerSigner
        );

        oracle = await setupOracle(
          params.asset,
          params.chainlinkPricer,
          ownerSigner,
          OPTION_PROTOCOL.GAMMA
        );
      });

      it("reverts when not called with keeper", async function () {
        await expect(
          vault.connect(ownerSigner).chargeAndDistribute()
        ).to.be.revertedWith("!keeper");
      });

      it("reverts when there is no premium to distribute", async function () {
        await expect(
          vault.connect(keeperSigner).chargeAndDistribute()
        ).to.be.revertedWith("no premium to distribute");
      });

      it("distributes to users according to share amount", async function () {
        const firstOptionAddress = firstOption.address;

        await vault.connect(ownerSigner).commitAndClose();
        await time.increaseTo((await vault.nextOptionReadyAt()).toNumber() + 1);

        const firstTx = await vault.connect(keeperSigner).rollToNextOption();

        await expect(firstTx)
          .to.emit(vault, "OpenShort")
          .withArgs(firstOptionAddress, depositAmount.mul(3), keeper);

        let bidMultiplier = 1;

        let tokenContract = premiumInStables ? premiumContract : assetContract;

        let auctionDetails = await bidForOToken(
          gnosisAuction,
          tokenContract,
          userSigner.address,
          defaultOtokenAddress,
          firstOptionPremium,
          premiumInStables ? premiumDecimals : tokenDecimals,
          bidMultiplier.toString(),
          auctionDuration
        );

        let userBalanceBefore = await premiumContract.balanceOf(user);
        let ownerBalanceBefore = await premiumContract.balanceOf(owner);

        await gnosisAuction
          .connect(keeperSigner)
          .settleAuction(await vault.optionAuctionID());

        let auctionProceeds = (await premiumContract.balanceOf(vault.address))
          .mul(performanceFee)
          .div(FEE_SCALING.mul(100));

        let tx = await vault.connect(keeperSigner).chargeAndDistribute();

        let userBalanceAfter = await premiumContract.balanceOf(user);
        let ownerBalanceAfter = await premiumContract.balanceOf(owner);

        assert.bnGte(
          userBalanceAfter.sub(userBalanceBefore),
          auctionProceeds.div(3)
        );
        assert.bnGte(
          ownerBalanceAfter.sub(ownerBalanceBefore),
          auctionProceeds.mul(2).div(3)
        );

        let performanceFeeInAsset = BigNumber.from(auctionDetails[2])
          .mul(performanceFee)
          .div(FEE_SCALING.mul(100));
        let totalDistributed = BigNumber.from(auctionDetails[2]).sub(
          performanceFeeInAsset
        );

        await expect(tx)
          .to.emit(vault, "DistributePremium")
          .withArgs(
            totalDistributed,
            [totalDistributed.div(3), totalDistributed.mul(2).div(3)],
            [user, owner],
            1
          );
      });

      it("does not distribute to users who withdraw", async function () {
        const firstOptionAddress = firstOption.address;
        const secondOptionAddress = secondOption.address;

        await vault.connect(ownerSigner).commitAndClose();
        await time.increaseTo((await vault.nextOptionReadyAt()).toNumber() + 1);

        const firstTx = await vault.connect(keeperSigner).rollToNextOption();

        await expect(firstTx)
          .to.emit(vault, "OpenShort")
          .withArgs(firstOptionAddress, depositAmount.mul(3), keeper);

        let bidMultiplier = 1;

        let tokenContract = premiumInStables ? premiumContract : assetContract;

        let auctionDetails = await bidForOToken(
          gnosisAuction,
          tokenContract,
          userSigner.address,
          firstOptionAddress,
          firstOptionPremium,
          premiumInStables ? premiumDecimals : tokenDecimals,
          bidMultiplier.toString(),
          auctionDuration
        );

        await gnosisAuction
          .connect(keeperSigner)
          .settleAuction(await vault.optionAuctionID());

        let userBalanceBefore = await premiumContract.balanceOf(user);
        let ownerBalanceBefore = await premiumContract.balanceOf(owner);

        let auctionProceeds = (await premiumContract.balanceOf(vault.address))
          .mul(BigNumber.from("100000000").sub(performanceFee))
          .div(FEE_SCALING.mul(100));

        let tx = await vault.connect(keeperSigner).chargeAndDistribute();

        const settlementPriceOTM = isPut
          ? firstOptionStrike.add(1)
          : firstOptionStrike.sub(1);

        // withdraw 100% because it's OTM
        await setOpynOracleExpiryPrice(
          params.asset,
          oracle,
          await getCurrentOptionExpiry(),
          settlementPriceOTM
        );

        let userBalanceAfter = await premiumContract.balanceOf(user);
        let ownerBalanceAfter = await premiumContract.balanceOf(owner);

        assert.bnGte(
          userBalanceAfter.sub(userBalanceBefore),
          auctionProceeds.div(3).sub(1)
        );
        assert.bnLte(
          userBalanceAfter.sub(userBalanceBefore),
          auctionProceeds.div(3).add(1)
        );
        assert.bnGte(
          ownerBalanceAfter.sub(ownerBalanceBefore),
          auctionProceeds.mul(2).div(3).sub(1)
        );
        assert.bnLte(
          ownerBalanceAfter.sub(ownerBalanceBefore),
          auctionProceeds.mul(2).div(3).add(1)
        );

        let performanceFeeInAsset = BigNumber.from(auctionDetails[2])
          .mul(performanceFee)
          .div(FEE_SCALING.mul(100));
        let totalDistributed = BigNumber.from(auctionDetails[2]).sub(
          performanceFeeInAsset
        );

        await expect(tx)
          .to.emit(vault, "DistributePremium")
          .withArgs(
            totalDistributed,
            [totalDistributed.div(3), totalDistributed.mul(2).div(3)],
            [user, owner],
            1
          );

        const userShares = await vault.shares(user);
        await vault.connect(userSigner).initiateWithdraw(userShares);

        await vault.connect(ownerSigner).commitAndClose();

        await time.increaseTo((await vault.nextOptionReadyAt()).toNumber() + 1);

        const secondTx = await vault.connect(keeperSigner).rollToNextOption();

        await expect(secondTx)
          .to.emit(vault, "OpenShort")
          .withArgs(secondOptionAddress, depositAmount.mul(2), keeper);

//         firstOptionPremium =
//           params.collateralAsset === BAL_ADDRESS[chainId]
//             ? firstOptionPremium.mul(12).div(8)
//             : firstOptionPremium;

        auctionDetails = await bidForOToken(
          gnosisAuction,
          tokenContract,
          userSigner.address,
          secondOptionAddress,
          firstOptionPremium,
          premiumInStables ? premiumDecimals : tokenDecimals,
          bidMultiplier.toString(),
          auctionDuration
        );

        userBalanceBefore = await premiumContract.balanceOf(user);
        ownerBalanceBefore = await premiumContract.balanceOf(owner);

        await gnosisAuction
          .connect(keeperSigner)
          .settleAuction(await vault.optionAuctionID());

        auctionProceeds = (await premiumContract.balanceOf(vault.address))
          .mul(BigNumber.from("100000000").sub(performanceFee))
          .div(FEE_SCALING.mul(100));

        tx = await vault.connect(keeperSigner).chargeAndDistribute();

        userBalanceAfter = await premiumContract.balanceOf(user);
        ownerBalanceAfter = await premiumContract.balanceOf(owner);

        assert.bnGte(userBalanceAfter.sub(userBalanceBefore), 0);
        assert.bnGte(
          ownerBalanceAfter.sub(ownerBalanceBefore),
          auctionProceeds.sub(1)
        );
        assert.bnLte(
          ownerBalanceAfter.sub(ownerBalanceBefore),
          auctionProceeds.add(1)
        );

        performanceFeeInAsset = BigNumber.from(auctionDetails[2])
          .mul(performanceFee)
          .div(FEE_SCALING.mul(100));
        totalDistributed = BigNumber.from(auctionDetails[2]).sub(
          performanceFeeInAsset
        );

        await expect(tx)
          .to.emit(vault, "DistributePremium")
          .withArgs(
            totalDistributed.add(1),
            [totalDistributed.add(1)],
            [owner],
            2
          );
      });

      it("charge the correct fees", async function () {
        const firstOptionAddress = firstOption.address;

        await vault.connect(ownerSigner).commitAndClose();
        await time.increaseTo((await vault.nextOptionReadyAt()).toNumber() + 1);

        await vault.connect(keeperSigner).rollToNextOption();

        let bidMultiplier = 1;

        let tokenContract = premiumInStables ? premiumContract : assetContract;

        let auctionDetails = await bidForOToken(
          gnosisAuction,
          tokenContract,
          userSigner.address,
          defaultOtokenAddress,
          firstOptionPremium,
          premiumInStables ? premiumDecimals : tokenDecimals,
          bidMultiplier.toString(),
          auctionDuration
        );

        let performanceFeeInAsset = BigNumber.from(auctionDetails[2])
          .mul(performanceFee)
          .div(FEE_SCALING.mul(100));

        assert.equal(await vault.currentOption(), firstOptionAddress);
        assert.equal(await getCurrentOptionExpiry(), firstOption.expiry);

        await time.increaseTo(
          (await provider.getBlock("latest")).timestamp + auctionDuration
        );

        let tx = await vault.connect(keeperSigner).concludeOptionsSale();

        await expect(tx)
          .to.emit(vault, "CollectPerformanceFee")
          .withArgs(performanceFeeInAsset, 1, feeRecipient);

        let totalDistributed = BigNumber.from(auctionDetails[2]).sub(
          performanceFeeInAsset
        );

        await expect(tx)
          .to.emit(vault, "DistributePremium")
          .withArgs(
            totalDistributed,
            [totalDistributed.div(3), totalDistributed.mul(2).div(3)],
            [user, owner],
            1
          );
      });

      it("called by commit and close when not triggered in the previous round", async function () {
        const firstOptionAddress = firstOption.address;

        await vault.connect(ownerSigner).commitAndClose();
        await time.increaseTo((await vault.nextOptionReadyAt()).toNumber() + 1);

        await vault.connect(keeperSigner).rollToNextOption();

        let bidMultiplier = 1;

        let tokenContract = premiumInStables ? premiumContract : assetContract;

        let auctionDetails = await bidForOToken(
          gnosisAuction,
          tokenContract,
          userSigner.address,
          defaultOtokenAddress,
          firstOptionPremium,
          premiumInStables ? premiumDecimals : tokenDecimals,
          bidMultiplier.toString(),
          auctionDuration
        );

        let performanceFeeInAsset = BigNumber.from(auctionDetails[2])
          .mul(performanceFee)
          .div(FEE_SCALING.mul(100));

        assert.equal(await vault.currentOption(), firstOptionAddress);
        assert.equal(await getCurrentOptionExpiry(), firstOption.expiry);

        await time.increaseTo(
          (await provider.getBlock("latest")).timestamp + auctionDuration
        );

        await gnosisAuction
          .connect(keeperSigner)
          .settleAuction(await vault.optionAuctionID());

        // withdraw 100% because it's OTM
        await setOpynOracleExpiryPrice(
          asset,
          oracle,
          await getCurrentOptionExpiry(),
          firstOptionStrike
        );

        const tx = await vault.connect(ownerSigner).commitAndClose();

        expect(tx)
          .to.emit(vault, "CollectPerformanceFee")
          .withArgs(performanceFeeInAsset, 1, feeRecipient);
      });

      it("fits gas budget [ @skip-on-coverage ]", async function () {
        const firstOptionAddress = firstOption.address;

        await vault.connect(ownerSigner).commitAndClose();
        await time.increaseTo((await vault.nextOptionReadyAt()).toNumber() + 1);

        const firstTx = await vault.connect(keeperSigner).rollToNextOption();

        await expect(firstTx)
          .to.emit(vault, "OpenShort")
          .withArgs(firstOptionAddress, depositAmount.mul(3), keeper);

        let bidMultiplier = 1;

        let tokenContract = premiumInStables ? premiumContract : assetContract;

        await bidForOToken(
          gnosisAuction,
          tokenContract,
          userSigner.address,
          defaultOtokenAddress,
          firstOptionPremium,
          premiumInStables ? premiumDecimals : tokenDecimals,
          bidMultiplier.toString(),
          auctionDuration
        );

        await gnosisAuction
          .connect(keeperSigner)
          .settleAuction(await vault.optionAuctionID());

        let tx = await vault.connect(keeperSigner).chargeAndDistribute();

        const receipt = await tx.wait();
        assert.isAtMost(receipt.gasUsed.toNumber(), 210000);
      });
    });

    describe("#startAuction", () => {
      let otoken: Contract;
      let initialOtokenBalance: BigNumber;
      let startOtokenPrice: BigNumber;
      const depositAmount = params.depositAmount;

      time.revertToSnapshotAfterEach(async function () {
        await depositIntoVault(params.collateralAsset, vault, depositAmount);

        await setupOracle(
          params.asset,
          params.chainlinkPricer,
          ownerSigner,
          OPTION_PROTOCOL.GAMMA
        );

        await vault.connect(ownerSigner).commitAndClose();
        startOtokenPrice = await vault.currentOtokenPremium();

        await time.increaseTo((await vault.nextOptionReadyAt()).toNumber() + 1);

        await vault.connect(keeperSigner).rollToNextOption();
        const { currentOption } = await vault.optionState();
        otoken = await ethers.getContractAt("IERC20", currentOption);
        initialOtokenBalance = await otoken.balanceOf(gnosisAuction.address);
      });

      it("restarts the auction process", async () => {
        await time.increaseTo(
          (await provider.getBlock("latest")).timestamp + auctionDuration
        );

        // we simulate settling the auction without any bids
        await gnosisAuction
          .connect(userSigner)
          .settleAuction(await gnosisAuction.auctionCounter());

        const afterOtokenBalance = await otoken.balanceOf(vault.address);
        assert.bnEqual(initialOtokenBalance, afterOtokenBalance);

        // We increase the discount so the otoken min price should go down
        await vault
          .connect(ownerSigner)
          .setPremiumDiscount(BigNumber.from("800"));

        await vault.connect(keeperSigner).startAuction();

        assert.bnEqual(
          await otoken.balanceOf(gnosisAuction.address),
          initialOtokenBalance
        );

        // otoken price is decreased on the auction
        const minPrice = await getAuctionMinPrice(gnosisAuction, tokenDecimals);
        assert.bnLt(minPrice, startOtokenPrice);
      });

      it("reverts when first auction fully sells out", async () => {
        let tokenContract = premiumInStables ? premiumContract : assetContract;

        await bidForOToken(
          gnosisAuction,
          tokenContract,
          userSigner.address,
          defaultOtokenAddress,
          firstOptionPremium,
          premiumInStables ? premiumDecimals : tokenDecimals,
          "1",
          auctionDuration
        );

        await time.increaseTo(
          (await provider.getBlock("latest")).timestamp + auctionDuration
        );

        await gnosisAuction
          .connect(userSigner)
          .settleAuction(await gnosisAuction.auctionCounter());

        await expect(
          vault.connect(keeperSigner).startAuction()
        ).to.be.revertedWith("No otokens to sell");
      });

      it("reverts when not keeper", async () => {
        await time.increaseTo(
          (await provider.getBlock("latest")).timestamp + auctionDuration
        );

        // we simulate settling the auction without any bids
        await gnosisAuction
          .connect(userSigner)
          .settleAuction(await gnosisAuction.auctionCounter());

        await expect(vault.startAuction()).to.be.revertedWith("!keeper");
      });
    });

    describe("#setStrikePrice", () => {
      time.revertToSnapshotAfterEach();

      it("should revert if not owner", async function () {
        await expect(
          vault.connect(userSigner).setStrikePrice(parseEther("10"))
        ).to.be.revertedWith("Ownable: caller is not the owner");
      });

      it("should set the new strike price", async function () {
        await vault.connect(ownerSigner).setStrikePrice(parseEther("10"));
        assert.bnEqual(
          BigNumber.from(await vault.overriddenStrikePrice()),
          parseEther("10")
        );
      });
    });

    describe("#setCap", () => {
      time.revertToSnapshotAfterEach();

      it("should revert if not owner", async function () {
        await expect(
          vault.connect(userSigner).setCap(parseEther("10"))
        ).to.be.revertedWith("Ownable: caller is not the owner");
      });

      it("should set the new cap", async function () {
        const tx = await vault.connect(ownerSigner).setCap(parseEther("10"));
        assert.equal((await vault.cap()).toString(), parseEther("10"));
        await expect(tx)
          .to.emit(vault, "CapSet")
          .withArgs(parseEther("2000000"), parseEther("10"));
      });

      it("should revert when depositing over the cap", async function () {
        const capAmount = BigNumber.from("100000000");
        const depositAmount = BigNumber.from("10000000000");
        await vault.connect(ownerSigner).setCap(capAmount);

        // Provide some WETH to the account
        if (params.collateralAsset === WETH_ADDRESS[chainId]) {
          const weth = assetContract.connect(userSigner);
          await weth.deposit({ value: depositAmount });
          await weth.approve(vault.address, depositAmount);
        }

        await expect(vault.deposit(depositAmount)).to.be.revertedWith(
          "Exceed cap"
        );
      });
    });

    describe("#shares", () => {
      time.revertToSnapshotAfterEach();

      it("shows correct share balance after redemptions", async function () {
        await assetContract
          .connect(userSigner)
          .approve(vault.address, depositAmount);
        await vault.deposit(depositAmount);

        await rollToNextOption();

        assert.bnEqual(await vault.shares(user), depositAmount);

        const redeemAmount = BigNumber.from(1);
        await vault.redeem(redeemAmount);

        // Share balance should remain the same because the 1 share
        // is transferred to the user
        assert.bnEqual(await vault.shares(user), depositAmount);
      });
    });

    describe("#shareBalances", () => {
      time.revertToSnapshotAfterEach();

      it("returns the share balances split", async function () {
        await assetContract
          .connect(userSigner)
          .approve(vault.address, depositAmount);
        await vault.deposit(depositAmount);

        await rollToNextOption();

        const [heldByAccount1, heldByVault1] = await vault.shareBalances(user);
        assert.bnEqual(heldByAccount1, BigNumber.from(0));
        assert.bnEqual(heldByVault1, depositAmount);

        await vault.redeem(1);
        const [heldByAccount2, heldByVault2] = await vault.shareBalances(user);
        assert.bnEqual(heldByAccount2, BigNumber.from(1));
        assert.bnEqual(heldByVault2, depositAmount.sub(1));
      });
    });

    describe("#shares", () => {
      time.revertToSnapshotAfterEach();

      it("returns the total number of shares", async function () {
        await assetContract
          .connect(userSigner)
          .approve(vault.address, depositAmount);
        await vault.deposit(depositAmount);

        await rollToNextOption();

        assert.bnEqual(await vault.shares(user), depositAmount);

        // Should remain the same after redemption because it's held on balanceOf
        await vault.redeem(1);
        assert.bnEqual(await vault.shares(user), depositAmount);
      });
    });

    describe("#accountVaultBalance", () => {
      time.revertToSnapshotAfterEach();

      it("returns a lesser underlying amount for user", async function () {
        await assetContract
          .connect(userSigner)
          .approve(vault.address, depositAmount);
        await vault.deposit(depositAmount);

        await rollToNextOption();

        assert.bnEqual(
          await vault.accountVaultBalance(user),
          BigNumber.from(depositAmount)
        );

        await assetContract.connect(userSigner).transfer(owner, depositAmount);
        await assetContract
          .connect(ownerSigner)
          .approve(vault.address, depositAmount);
        await vault.connect(ownerSigner).deposit(depositAmount);

        // remain the same after deposit
        assert.bnEqual(
          await vault.accountVaultBalance(user),
          BigNumber.from(depositAmount)
        );

        const settlementPriceITM = isPut
          ? firstOptionStrike.sub(100000000000)
          : firstOptionStrike.add(100000000000);

        // console.log(settlementPriceITM.toString());

        await rollToSecondOption(settlementPriceITM);

        // Minus 1 due to rounding errors from share price != 1
        assert.bnLt(
          await vault.accountVaultBalance(user),
          BigNumber.from(depositAmount)
        );
      });
    });

    describe("#decimals", () => {
      it("should return 18 for decimals", async function () {
        assert.equal(
          (await vault.decimals()).toString(),
          tokenDecimals.toString()
        );
      });
    });

    describe("#transfer", () => {
      time.revertToSnapshotAfterEach();

      it("reverts on transfer", async function () {
        await assetContract
          .connect(userSigner)
          .approve(vault.address, depositAmount);
        await vault.deposit(depositAmount);

        await rollToNextOption();

        assert.bnEqual(await vault.shares(user), depositAmount);

        const redeemAmount = BigNumber.from(1);
        await vault.redeem(redeemAmount);

        // Share balance should remain the same because the 1 share
        // is transferred to the user
        assert.bnEqual(await vault.shares(user), depositAmount);

        await expect(vault.transfer(owner, redeemAmount)).to.be.revertedWith(
          "Treasury rToken is not transferrable"
        );
      });
    });

    describe("#transferFrom", () => {
      time.revertToSnapshotAfterEach();

      it("reverts on transfer", async function () {
        await assetContract
          .connect(userSigner)
          .approve(vault.address, depositAmount);
        await vault.deposit(depositAmount);

        await rollToNextOption();

        assert.bnEqual(await vault.shares(user), depositAmount);

        const redeemAmount = BigNumber.from(1);
        await vault.redeem(redeemAmount);

        // Share balance should remain the same because the 1 share
        // is transferred to the user
        assert.bnEqual(await vault.shares(user), depositAmount);

        await expect(
          vault.transferFrom(user, owner, redeemAmount)
        ).to.be.revertedWith("Treasury rToken is not transferrable");
      });
    });
  });
}

async function depositIntoVault(
  asset: string,
  vault: Contract,
  amount: BigNumberish,
  signer?: SignerWithAddress
) {
  if (typeof signer !== "undefined") {
    vault = vault.connect(signer);
  }
  if (asset === WETH_ADDRESS[chainId]) {
    await vault.depositETH({ value: amount });
  } else {
    await vault.deposit(amount);
  }
}<|MERGE_RESOLUTION|>--- conflicted
+++ resolved
@@ -331,11 +331,7 @@
           {
             forking: {
               jsonRpcUrl: TEST_URI[chainId],
-<<<<<<< HEAD
               blockNumber: asset === BAL_ADDRESS[chainId] ? 15012740 : 14087600,
-=======
-              blockNumber: asset === BAL_ADDRESS[chainId] ? 14890858 : 14087600,
->>>>>>> 28d627cd
             },
           },
         ],
