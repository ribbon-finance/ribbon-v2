--- conflicted
+++ resolved
@@ -19,27 +19,7 @@
   });
 
   describe("getNextFriday", () => {
-<<<<<<< HEAD
-<<<<<<< HEAD
     time.revertToSnapshotAfterEach();
-=======
-    time.revertToSnapshotAfterEach(async () => {
-      const { timestamp } = await provider.getBlock("latest");
-
-      const currentTime = moment.unix(timestamp);
-
-      const nextFriday = moment(currentTime)
-        .startOf("isoWeek")
-        .add(1, "week")
-        .day("friday")
-        .hour(9); // needs to be 8am UTC
-
-      await time.increaseTo(nextFriday.unix());
-    });
->>>>>>> ff40f814149911cb84c79f8b4e984a861fc51276
-=======
-    time.revertToSnapshotAfterEach();
->>>>>>> d6f37805
 
     it("gets the first Friday, given the day of week is Saturday", async () => {
       const { timestamp } = await provider.getBlock("latest");
