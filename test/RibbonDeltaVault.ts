import { ethers, network } from "hardhat";
import { expect } from "chai";
import { BigNumber, BigNumberish, constants, Contract } from "ethers";
import { parseUnits } from "ethers/lib/utils";
import OptionsPremiumPricer_ABI from "../constants/abis/OptionsPremiumPricer.json";
import TestVolOracle_ABI from "../constants/abis/TestVolOracle.json";
import moment from "moment-timezone";
import * as time from "./helpers/time";
import {
  CHAINLINK_WBTC_PRICER,
  CHAINLINK_WETH_PRICER,
  GAMMA_CONTROLLER,
  MARGIN_POOL,
  OTOKEN_FACTORY,
  USDC_ADDRESS,
  USDC_OWNER_ADDRESS,
  WBTC_ADDRESS,
  WBTC_OWNER_ADDRESS,
  WETH_ADDRESS,
  GNOSIS_EASY_AUCTION,
  OptionsPremiumPricer_BYTECODE,
  TestVolOracle_BYTECODE,
} from "./helpers/constants";
import {
  deployProxy,
  setupOracle,
  setOpynOracleExpiryPrice,
  whitelistProduct,
  mintToken,
  closeAuctionAndClaim,
} from "./helpers/utils";
import { SignerWithAddress } from "@nomiclabs/hardhat-ethers/signers";
import { assert } from "./helpers/assertions";

const { provider, getContractAt, getContractFactory } = ethers;
const { parseEther } = ethers.utils;

moment.tz.setDefault("UTC");

const OPTION_DELAY = 60 * 60; // 1 hour
const gasPrice = parseUnits("1", "gwei");

const PERIOD = 43200; // 12 hours

const ethusdcPool = "0x8ad599c3A0ff1De082011EFDDc58f1908eb6e6D8";
const wbtcusdcPool = "0x99ac8ca7087fa4a2a1fb6357269965a2014abc35";

const wethPriceOracleAddress = "0x5f4eC3Df9cbd43714FE2740f5E3616155c5b8419";
const wbtcPriceOracleAddress = "0xF4030086522a5bEEa4988F8cA5B36dbC97BeE88c";
const usdcPriceOracleAddress = "0x8fFfFfd4AfB6115b954Bd326cbe7B4BA576818f6";

describe("RibbonDeltaVault", () => {
  behavesLikeRibbonOptionsVault({
    name: `Ribbon WBTC Delta Vault (Call)`,
    tokenName: "Ribbon BTC Delta Vault",
    tokenSymbol: "rWBTC-DELTA",
    asset: WBTC_ADDRESS,
    assetContractName: "IWBTC",
    strikeAsset: USDC_ADDRESS,
    collateralAsset: WBTC_ADDRESS,
    chainlinkPricer: CHAINLINK_WBTC_PRICER,
    deltaFirstOption: BigNumber.from("1000"),
    deltaSecondOption: BigNumber.from("1000"),
    deltaStep: BigNumber.from("1000"),
    tokenDecimals: 8,
    depositAmount: BigNumber.from("100000000"),
    premiumDiscount: BigNumber.from("997"),
    managementFee: BigNumber.from("2000000"),
    performanceFee: BigNumber.from("20000000"),
    optionAllocationPct: BigNumber.from("500"),
    optionPremium: BigNumber.from("1").mul(BigNumber.from("10").pow("8")),
    minimumSupply: BigNumber.from("10").pow("3").toString(),
    initialSharePrice: BigNumber.from("10").pow("8").toString(),
    expectedMintAmount: BigNumber.from("100000000"),
    auctionDuration: 21600,
    isPut: false,
    gasLimits: {
      depositWorstCase: 101000,
      depositBestCase: 90000,
    },
    mintConfig: {
      contractOwnerAddress: WBTC_OWNER_ADDRESS,
    },
  });

  behavesLikeRibbonOptionsVault({
    name: `Ribbon ETH Delta Vault (Call)`,
    tokenName: "Ribbon ETH Delta Vault",
    tokenSymbol: "rETH-DELTA",
    asset: WETH_ADDRESS,
    assetContractName: "IWETH",
    strikeAsset: USDC_ADDRESS,
    collateralAsset: WETH_ADDRESS,
    chainlinkPricer: CHAINLINK_WETH_PRICER,
    deltaFirstOption: BigNumber.from("1000"),
    deltaSecondOption: BigNumber.from("1000"),
    deltaStep: BigNumber.from("100"),
    depositAmount: parseEther("1"),
    minimumSupply: BigNumber.from("10").pow("10").toString(),
    initialSharePrice: BigNumber.from("10").pow("18").toString(),
    expectedMintAmount: BigNumber.from("100000000"),
    premiumDiscount: BigNumber.from("997"),
    managementFee: BigNumber.from("2000000"),
    performanceFee: BigNumber.from("20000000"),
    optionAllocationPct: BigNumber.from("500"),
    optionPremium: BigNumber.from("10").mul(BigNumber.from("10").pow("18")),
    auctionDuration: 21600,
    tokenDecimals: 18,
    isPut: false,
    gasLimits: {
      depositWorstCase: 101000,
      depositBestCase: 90000,
    },
  });

  behavesLikeRibbonOptionsVault({
    name: `Ribbon WBTC Delta Vault (Put)`,
    tokenName: "Ribbon BTC Delta Vault Put",
    tokenSymbol: "rWBTC-DELTA-P",
    asset: WBTC_ADDRESS,
    assetContractName: "IERC20",
    strikeAsset: USDC_ADDRESS,
    collateralAsset: USDC_ADDRESS,
    chainlinkPricer: CHAINLINK_WBTC_PRICER,
    deltaFirstOption: BigNumber.from("1000"),
    deltaSecondOption: BigNumber.from("1000"),
    deltaStep: BigNumber.from("1000"),
    tokenDecimals: 6,
    depositAmount: BigNumber.from("100000000"),
    premiumDiscount: BigNumber.from("997"),
    managementFee: BigNumber.from("2000000"),
    performanceFee: BigNumber.from("20000000"),
    optionAllocationPct: BigNumber.from("500"),
    optionPremium: BigNumber.from("1000").mul(BigNumber.from("10").pow("6")),
    minimumSupply: BigNumber.from("10").pow("3").toString(),
    initialSharePrice: BigNumber.from("10").pow("6").toString(),
    expectedMintAmount: BigNumber.from("370370"),
    auctionDuration: 21600,
    isPut: true,
    gasLimits: {
      depositWorstCase: 115000,
      depositBestCase: 98000,
    },
    mintConfig: {
      contractOwnerAddress: USDC_OWNER_ADDRESS,
    },
  });

  behavesLikeRibbonOptionsVault({
    name: `Ribbon ETH Delta Vault (Put) `,
    tokenName: "Ribbon ETH Delta Vault Put",
    tokenSymbol: "rETH-DELTA-P",
    asset: WETH_ADDRESS,
    assetContractName: "IERC20",
    strikeAsset: USDC_ADDRESS,
    collateralAsset: USDC_ADDRESS,
    chainlinkPricer: CHAINLINK_WETH_PRICER,
    deltaFirstOption: BigNumber.from("1000"),
    deltaSecondOption: BigNumber.from("1000"),
    deltaStep: BigNumber.from("100"),
    depositAmount: BigNumber.from("100000000000"),
    premiumDiscount: BigNumber.from("997"),
    managementFee: BigNumber.from("2000000"),
    performanceFee: BigNumber.from("20000000"),
    optionAllocationPct: BigNumber.from("500"),
<<<<<<< HEAD
    initialSharePrice: BigNumber.from("10").pow("6").toString(),
=======
    optionPremium: BigNumber.from("1000").mul(BigNumber.from("10").pow("6")),
>>>>>>> 3275fe70
    minimumSupply: BigNumber.from("10").pow("3").toString(),
    expectedMintAmount: BigNumber.from("5263157894"),
    auctionDuration: 21600,
    tokenDecimals: 6,
    isPut: true,
    gasLimits: {
      depositWorstCase: 115000,
      depositBestCase: 98000,
    },
    mintConfig: {
      contractOwnerAddress: USDC_OWNER_ADDRESS,
    },
  });
});

type Option = {
  address: string;
  strikePrice: BigNumber;
  expiry: number;
};

/**
 *
 * @param {Object} params - Parameter of option vault
 * @param {string} params.name - Name of test
 * @param {string} params.tokenName - Name of Option Vault
 * @param {string} params.tokenSymbol - Symbol of Option Vault
 * @param {number} params.tokenDecimals - Decimals of the vault shares
 * @param {string} params.asset - Address of assets
 * @param {string} params.assetContractName - Name of collateral asset contract
 * @param {string} params.strikeAsset - Address of strike assets
 * @param {string} params.collateralAsset - Address of asset used for collateral
 * @param {string} params.chainlinkPricer - Address of chainlink pricer
 * @param {BigNumber} params.deltaFirstOption - Delta of first option
 * @param {BigNumber} params.deltaSecondOption - Delta of second option
 * @param {BigNumber} params.deltaStep - Step to use for iterating over strike prices and corresponding deltas
 * @param {Object=} params.mintConfig - Optional: For minting asset, if asset can be minted
 * @param {string} params.mintConfig.contractOwnerAddress - Impersonate address of mintable asset contract owner
 * @param {BigNumber} params.depositAmount - Deposit amount
 * @param {string} params.minimumSupply - Minimum supply to maintain for share and asset balance
 * @param {string} params.intialSharePrice - Round 1 asset/share price
 * @param {BigNumber} params.expectedMintAmount - Expected oToken amount to be minted with our deposit
 * @param {number} params.auctionDuration - Duration of gnosis auction in seconds
 * @param {BigNumber} params.premiumDiscount - Premium discount of the sold options to incentivize arbitraguers (thousandths place: 000 - 999)
 * @param {BigNumber} params.optionAllocationPct - Percentage of funds to allocate towards options purchase that week
 * @param {BigNumber} params.optionPremium - Premium to pay per oToken
 * @param {BigNumber} params.managementFee - Management fee (6 decimals)
 * @param {BigNumber} params.performanceFee - PerformanceFee fee (6 decimals)
 * @param {boolean} params.isPut - Boolean flag for if the vault sells call or put options
 */
function behavesLikeRibbonOptionsVault(params: {
  name: string;
  tokenName: string;
  tokenSymbol: string;
  tokenDecimals: number;
  asset: string;
  assetContractName: string;
  strikeAsset: string;
  collateralAsset: string;
  chainlinkPricer: string;
  deltaFirstOption: BigNumber;
  deltaSecondOption: BigNumber;
  deltaStep: BigNumber;
  depositAmount: BigNumber;
  minimumSupply: string;
  initialSharePrice: string;
  expectedMintAmount: BigNumber;
  premiumDiscount: BigNumber;
  managementFee: BigNumber;
  performanceFee: BigNumber;
  optionAllocationPct: BigNumber;
  optionPremium: BigNumber;
  auctionDuration: number;
  isPut: boolean;
  gasLimits: {
    depositWorstCase: number;
    depositBestCase: number;
  };
  mintConfig?: {
    contractOwnerAddress: string;
  };
}) {
  // Addresses
  let owner: string, user: string, feeRecipient: string;

  // Signers
  let adminSigner: SignerWithAddress,
    userSigner: SignerWithAddress,
    ownerSigner: SignerWithAddress,
    feeRecipientSigner: SignerWithAddress;

  // Parameters
  let tokenName = params.tokenName;
  let tokenSymbol = params.tokenSymbol;
  let tokenDecimals = params.tokenDecimals;
  let minimumSupply = params.minimumSupply;
  let initialSharePrice = params.initialSharePrice;
  let asset = params.asset;
  let collateralAsset = params.collateralAsset;
  let depositAmount = params.depositAmount;
  let premiumDiscount = params.premiumDiscount;
  let managementFee = params.managementFee;
  let performanceFee = params.performanceFee;
  let optionAllocationPct = params.optionAllocationPct;
  let optionPremium = params.optionPremium;
  // let expectedMintAmount = params.expectedMintAmount;
  let auctionDuration = params.auctionDuration;
  let isPut = params.isPut;

  // Contracts
  let strikeSelection: Contract;
  let volOracle: Contract;
  let optionsPremiumPricer: Contract;
  let gnosisAuction: Contract;
  let vaultLifecycleLib: Contract;
  let thetaVault: Contract;
  let vault: Contract;
  let oTokenFactory: Contract;
  let defaultOtoken: Contract;
  let assetContract: Contract;

  // Variables
  let defaultOtokenAddress: string;
  let firstOptionStrike: BigNumber;
  let firstOptionExpiry: number;
  let secondOptionStrike: BigNumber;
  let secondOptionExpiry: number;

  describe(`${params.name}`, () => {
    let initSnapshotId: string;
    let firstOption: Option;
    let secondOption: Option;

    const rollToNextOption = async () => {
      await thetaVault.connect(ownerSigner).commitAndClose();
      await time.increaseTo((await getNextOptionReadyAtTheta()) + 1);
      await vault.connect(ownerSigner).commitAndClose();
      await strikeSelection.setDelta(params.deltaFirstOption);
      await thetaVault.connect(ownerSigner).rollToNextOption();
      await time.increaseTo((await getNextOptionReadyAt()) + 1);
      await vault.connect(ownerSigner).rollToNextOption(optionPremium);
    };

    const rollToSecondOption = async (settlementPrice: BigNumber) => {
      const oracle = await setupOracle(params.chainlinkPricer, ownerSigner);

      await setOpynOracleExpiryPrice(
        params.asset,
        oracle,
        await getCurrentOptionExpiry(),
        settlementPrice
      );
      await strikeSelection.setDelta(params.deltaSecondOption);
      await thetaVault.connect(ownerSigner).commitAndClose();
      await time.increaseTo((await getNextOptionReadyAtTheta()) + 1);
      await vault.connect(ownerSigner).commitAndClose();
      await thetaVault.connect(ownerSigner).rollToNextOption();
      await time.increaseTo((await getNextOptionReadyAt()) + 1);
      await vault.connect(ownerSigner).rollToNextOption(optionPremium);
    };

    const getNextOptionReadyAt = async () => {
      const optionState = await vault.optionState();
      return optionState.nextOptionReadyAt;
    };

    const getNextOptionReadyAtTheta = async () => {
      const optionState = await thetaVault.optionState();
      return optionState.nextOptionReadyAt;
    };

    const rollToNextOptionSetup = async () => {
      await thetaVault.connect(ownerSigner).commitAndClose();

      await time.increaseTo((await getNextOptionReadyAtTheta()) + 1);

      await vault.connect(ownerSigner).commitAndClose();

      await thetaVault.connect(ownerSigner).rollToNextOption();
    };

    const getCurrentOptionExpiry = async () => {
      const currentOption = await thetaVault.currentOption();
      const otoken = await getContractAt("IOtoken", currentOption);
      return otoken.expiryTimestamp();
    };

    before(async function () {
      // Reset block
      await network.provider.request({
        method: "hardhat_reset",
        params: [
          {
            forking: {
              jsonRpcUrl: process.env.TEST_URI,
              blockNumber: 12529250,
            },
          },
        ],
      });

      initSnapshotId = await time.takeSnapshot();

      [adminSigner, ownerSigner, userSigner, feeRecipientSigner] =
        await ethers.getSigners();
      owner = ownerSigner.address;
      user = userSigner.address;
      owner = ownerSigner.address;
      feeRecipient = feeRecipientSigner.address;

      const TestVolOracle = await getContractFactory(
        TestVolOracle_ABI,
        TestVolOracle_BYTECODE,
        ownerSigner
      );

      const OptionsPremiumPricer = await getContractFactory(
        OptionsPremiumPricer_ABI,
        OptionsPremiumPricer_BYTECODE,
        ownerSigner
      );
      const StrikeSelection = await getContractFactory(
        "StrikeSelection",
        ownerSigner
      );

      volOracle = await TestVolOracle.deploy(PERIOD);

      optionsPremiumPricer = await OptionsPremiumPricer.deploy(
        params.asset === WETH_ADDRESS ? ethusdcPool : wbtcusdcPool,
        volOracle.address,
        params.asset === WETH_ADDRESS
          ? wethPriceOracleAddress
          : wbtcPriceOracleAddress,
        usdcPriceOracleAddress
      );

      strikeSelection = await StrikeSelection.deploy(
        optionsPremiumPricer.address,
        params.deltaFirstOption,
        params.deltaStep
      );

      const VaultLifecycle = await ethers.getContractFactory("VaultLifecycle");
      vaultLifecycleLib = await VaultLifecycle.deploy();

      gnosisAuction = await getContractAt(
        "IGnosisAuction",
        GNOSIS_EASY_AUCTION
      );

      const thetaVaultInitializeTypes = [
        "address",
        "address",
        "string",
        "string",
        "string",
        "string",
        "address",
        "address",
        "string",
        "string",
        "Tuple",
      ];

      const thetaVaultInitializeArgs = [
        owner,
        feeRecipient,
        managementFee,
        performanceFee,
        tokenName,
        tokenSymbol,
        optionsPremiumPricer.address,
        strikeSelection.address,
        premiumDiscount,
        auctionDuration,
        [
          isPut,
          tokenDecimals,
          isPut ? USDC_ADDRESS : asset,
          asset,
          minimumSupply,
          parseEther("500"),
          initialSharePrice,
        ],
      ];

      const thetaVaultDeployArgs = [
        WETH_ADDRESS,
        USDC_ADDRESS,
        OTOKEN_FACTORY,
        GAMMA_CONTROLLER,
        MARGIN_POOL,
        GNOSIS_EASY_AUCTION,
      ];

      thetaVault = (
        await deployProxy(
          "RibbonThetaVault",
          adminSigner,
          thetaVaultInitializeTypes,
          thetaVaultInitializeArgs,
          thetaVaultDeployArgs,
          {
            libraries: {
              VaultLifecycle: vaultLifecycleLib.address,
            },
          }
        )
      ).connect(userSigner);

      const initializeTypes = [
        "address",
        "address",
        "string",
        "string",
        "string",
        "string",
        "address",
        "string",
        "Tuple",
      ];

      const initializeArgs = [
        owner,
        feeRecipient,
        managementFee,
        performanceFee,
        tokenName,
        tokenSymbol,
        thetaVault.address,
        optionAllocationPct,
        [
          isPut,
          tokenDecimals,
          isPut ? USDC_ADDRESS : asset,
          asset,
          minimumSupply,
          parseEther("500"),
          initialSharePrice,
        ],
      ];

      const deployArgs = [
        WETH_ADDRESS,
        USDC_ADDRESS,
        GAMMA_CONTROLLER,
        MARGIN_POOL,
        GNOSIS_EASY_AUCTION,
      ];

      vault = (
        await deployProxy(
          "RibbonDeltaVault",
          adminSigner,
          initializeTypes,
          initializeArgs,
          deployArgs,
          {
            libraries: {
              VaultLifecycle: vaultLifecycleLib.address,
            },
          }
        )
      ).connect(userSigner);

      // Update volatility
      await updateVol(params.asset);

      oTokenFactory = await getContractAt("IOtokenFactory", OTOKEN_FACTORY);

      await whitelistProduct(
        params.asset,
        params.strikeAsset,
        params.collateralAsset,
        params.isPut
      );

      const latestTimestamp = (await provider.getBlock("latest")).timestamp;

      // Create first option
      firstOptionExpiry = moment(latestTimestamp * 1000)
        .startOf("isoWeek")
        .add(1, "week")
        .day("friday")
        .hours(8)
        .minutes(0)
        .seconds(0)
        .unix();

      [firstOptionStrike] = await strikeSelection.getStrikePrice(
        firstOptionExpiry,
        params.isPut
      );

      const firstOptionAddress = await oTokenFactory.getTargetOtokenAddress(
        params.asset,
        params.strikeAsset,
        params.collateralAsset,
        firstOptionStrike,
        firstOptionExpiry,
        params.isPut
      );

      firstOption = {
        address: firstOptionAddress,
        strikePrice: firstOptionStrike,
        expiry: firstOptionExpiry,
      };

      // Create second option
      secondOptionExpiry = moment(latestTimestamp * 1000)
        .startOf("isoWeek")
        .add(2, "week")
        .day("friday")
        .hours(8)
        .minutes(0)
        .seconds(0)
        .unix();

      secondOptionStrike = firstOptionStrike.add(await strikeSelection.step());

      await strikeSelection.setDelta(params.deltaFirstOption);

      const secondOptionAddress = await oTokenFactory.getTargetOtokenAddress(
        params.asset,
        params.strikeAsset,
        params.collateralAsset,
        secondOptionStrike,
        secondOptionExpiry,
        params.isPut
      );

      secondOption = {
        address: secondOptionAddress,
        strikePrice: secondOptionStrike,
        expiry: secondOptionExpiry,
      };

      await thetaVault.initRounds(50);

      defaultOtokenAddress = firstOption.address;
      defaultOtoken = await getContractAt("IERC20", defaultOtokenAddress);
      assetContract = await getContractAt(
        params.assetContractName,
        collateralAsset
      );

      // If mintable token, then mine the token
      if (params.mintConfig) {
        const addressToDeposit = [userSigner, ownerSigner, adminSigner];

        for (let i = 0; i < addressToDeposit.length; i++) {
          await mintToken(
            assetContract,
            params.mintConfig.contractOwnerAddress,
            addressToDeposit[i].address,
            vault.address,
            params.collateralAsset == USDC_ADDRESS
              ? BigNumber.from("10000000000000")
              : parseEther("200")
          );

          await mintToken(
            assetContract,
            params.mintConfig.contractOwnerAddress,
            addressToDeposit[i].address,
            thetaVault.address,
            params.collateralAsset == USDC_ADDRESS
              ? BigNumber.from("10000000000000")
              : parseEther("200")
          );
        }
      } else if (params.asset === WETH_ADDRESS) {
        await assetContract
          .connect(userSigner)
          .deposit({ value: parseEther("100") });
      }
    });

    after(async () => {
      await time.revertToSnapShot(initSnapshotId);
    });

    describe("#initialize", () => {
      let testVault: Contract;

      time.revertToSnapshotAfterEach(async function () {
        const RibbonDeltaVault = await ethers.getContractFactory(
          "RibbonDeltaVault",
          {
            libraries: {
              VaultLifecycle: vaultLifecycleLib.address,
            },
          }
        );
        testVault = await RibbonDeltaVault.deploy(
          WETH_ADDRESS,
          USDC_ADDRESS,
          GAMMA_CONTROLLER,
          MARGIN_POOL,
          GNOSIS_EASY_AUCTION
        );
      });

      it("initializes with correct values", async function () {
        assert.equal((await vault.cap()).toString(), parseEther("500"));
        assert.equal(await vault.owner(), owner);
        assert.equal(await vault.feeRecipient(), feeRecipient);
        assert.equal(
          (await vault.managementFee()).toString(),
          managementFee.div(BigNumber.from(365).div(7)).toString()
        );
        assert.equal(
          (await vault.performanceFee()).toString(),
          performanceFee.toString()
        );

        const [
          isPut,
          decimals,
          assetFromContract,
          underlying,
          minimumSupply,
          cap,
          initialSharePrice,
        ] = await vault.vaultParams();
        assert.equal(await decimals, tokenDecimals);
        assert.equal(decimals, tokenDecimals);
        assert.equal(assetFromContract, collateralAsset);
        assert.equal(underlying, asset);
        assert.equal(await vault.WETH(), WETH_ADDRESS);
        assert.equal(await vault.USDC(), USDC_ADDRESS);
        assert.bnEqual(await vault.totalPending(), BigNumber.from(0));
        assert.equal(minimumSupply, params.minimumSupply);
        assert.equal(initialSharePrice, params.initialSharePrice);
        assert.equal(isPut, params.isPut);
        assert.equal(await vault.counterpartyThetaVault(), thetaVault.address);
        assert.bnEqual(cap, parseEther("500"));
        assert.equal(
          (await vault.optionAllocationPct()).toString(),
          optionAllocationPct.toString()
        );
      });

      it("cannot be initialized twice", async function () {
        await expect(
          vault.initialize(
            owner,
            feeRecipient,
            managementFee,
            performanceFee,
            tokenName,
            tokenSymbol,
            thetaVault.address,
            optionAllocationPct,
            [
              isPut,
              tokenDecimals,
              isPut ? USDC_ADDRESS : asset,
              asset,
              minimumSupply,
              parseEther("500"),
              initialSharePrice,
            ]
          )
        ).to.be.revertedWith("Initializable: contract is already initialized");
      });

      it("reverts when initializing with 0 owner", async function () {
        await expect(
          testVault.initialize(
            constants.AddressZero,
            feeRecipient,
            managementFee,
            performanceFee,
            tokenName,
            tokenSymbol,
            thetaVault.address,
            optionAllocationPct,
            [
              isPut,
              tokenDecimals,
              isPut ? USDC_ADDRESS : asset,
              asset,
              minimumSupply,
              parseEther("500"),
              initialSharePrice,
            ]
          )
        ).to.be.revertedWith("!owner");
      });

      it("reverts when initializing with 0 feeRecipient", async function () {
        await expect(
          testVault.initialize(
            owner,
            constants.AddressZero,
            managementFee,
            performanceFee,
            tokenName,
            tokenSymbol,
            thetaVault.address,
            optionAllocationPct,
            [
              isPut,
              tokenDecimals,
              isPut ? USDC_ADDRESS : asset,
              asset,
              minimumSupply,
              parseEther("500"),
              initialSharePrice,
            ]
          )
        ).to.be.revertedWith("!feeRecipient");
      });

      it("reverts when initializing with 0 initCap", async function () {
        await expect(
          testVault.initialize(
            owner,
            feeRecipient,
            managementFee,
            performanceFee,
            tokenName,
            tokenSymbol,
            thetaVault.address,
            optionAllocationPct,
            [
              isPut,
              tokenDecimals,
              isPut ? USDC_ADDRESS : asset,
              asset,
              minimumSupply,
              0,
              initialSharePrice,
            ]
          )
        ).to.be.revertedWith("!cap");
      });

      it("reverts when asset is 0x", async function () {
        await expect(
          testVault.initialize(
            owner,
            feeRecipient,
            managementFee,
            performanceFee,
            tokenName,
            tokenSymbol,
            thetaVault.address,
            optionAllocationPct,
            [
              isPut,
              tokenDecimals,
              constants.AddressZero,
              asset,
              minimumSupply,
              parseEther("500"),
              initialSharePrice,
            ]
          )
        ).to.be.revertedWith("!asset");
      });

      it("reverts when decimals is 0", async function () {
        await expect(
          testVault.initialize(
            owner,
            feeRecipient,
            managementFee,
            performanceFee,
            tokenName,
            tokenSymbol,
            thetaVault.address,
            optionAllocationPct,
            [
              isPut,
              0,
              isPut ? USDC_ADDRESS : asset,
              asset,
              minimumSupply,
              parseEther("500"),
              initialSharePrice,
            ]
          )
        ).to.be.revertedWith("!tokenDecimals");
      });

      it("reverts when minimumSupply is 0", async function () {
        await expect(
          testVault.initialize(
            owner,
            feeRecipient,
            managementFee,
            performanceFee,
            tokenName,
            tokenSymbol,
            thetaVault.address,
            optionAllocationPct,
            [
              isPut,
              tokenDecimals,
              isPut ? USDC_ADDRESS : asset,
              asset,
              0,
              parseEther("500"),
              initialSharePrice,
            ]
          )
        ).to.be.revertedWith("!minimumSupply");
      });

      it("reverts when performanceFee is 0", async function () {
        await expect(
          testVault.initialize(
            owner,
            feeRecipient,
            managementFee,
            "0",
            tokenName,
            tokenSymbol,
            thetaVault.address,
            optionAllocationPct,
            [
              isPut,
              tokenDecimals,
              isPut ? USDC_ADDRESS : asset,
              asset,
              minimumSupply,
              parseEther("500"),
              initialSharePrice,
            ]
          )
        ).to.be.revertedWith("!performanceFee");
      });

      it("reverts when optionAllocationPct is 0", async function () {
        await expect(
          testVault.initialize(
            owner,
            feeRecipient,
            managementFee,
            "0",
            tokenName,
            tokenSymbol,
            thetaVault.address,
            0,
            [
              isPut,
              tokenDecimals,
              isPut ? USDC_ADDRESS : asset,
              asset,
              minimumSupply,
              parseEther("500"),
              initialSharePrice,
            ]
          )
        ).to.be.revertedWith("!performanceFee");
      });
    });

    describe("#name", () => {
      it("returns the name", async function () {
        assert.equal(await vault.name(), tokenName);
      });
    });

    describe("#symbol", () => {
      it("returns the symbol", async function () {
        assert.equal(await vault.symbol(), tokenSymbol);
      });
    });

    describe("#delay", () => {
      it("returns the delay", async function () {
        assert.equal((await vault.delay()).toNumber(), OPTION_DELAY);
      });
    });

    describe("#owner", () => {
      it("returns the owner", async function () {
        assert.equal(await vault.owner(), owner);
      });
    });

    describe("#managementFee", () => {
      it("returns the management fee", async function () {
        assert.equal(
          (await vault.managementFee()).toString(),
          managementFee.div(BigNumber.from(365).div(7)).toString()
        );
      });
    });

    describe("#performanceFee", () => {
      it("returns the performance fee", async function () {
        assert.equal(
          (await vault.performanceFee()).toString(),
          performanceFee.toString()
        );
      });
    });

    describe("#setFeeRecipient", () => {
      time.revertToSnapshotAfterTest();

      it("reverts when setting 0x0 as feeRecipient", async function () {
        await expect(
          vault.connect(ownerSigner).setFeeRecipient(constants.AddressZero)
        ).to.be.revertedWith("!newFeeRecipient");
      });

      it("reverts when not owner call", async function () {
        await expect(vault.setFeeRecipient(owner)).to.be.revertedWith(
          "caller is not the owner"
        );
      });

      it("changes the fee recipient", async function () {
        await vault.connect(ownerSigner).setFeeRecipient(owner);
        assert.equal(await vault.feeRecipient(), owner);
      });
    });

    describe("#setManagementFee", () => {
      time.revertToSnapshotAfterTest();

      it("reverts when setting 0 to setManagementFee", async function () {
        await expect(
          vault.connect(ownerSigner).setManagementFee("0")
        ).to.be.revertedWith("Invalid management fee");
      });

      it("reverts when not owner call", async function () {
        await expect(
          vault.setManagementFee(BigNumber.from("1000000").toString())
        ).to.be.revertedWith("caller is not the owner");
      });

      it("changes the management fee", async function () {
        await vault
          .connect(ownerSigner)
          .setManagementFee(BigNumber.from("1000000").toString());
        assert.equal(
          (await vault.managementFee()).toString(),
          BigNumber.from("1000000").div(BigNumber.from(365).div(7)).toString()
        );
      });
    });

    describe("#setPerformanceFee", () => {
      time.revertToSnapshotAfterTest();

      it("reverts when setting 0 to setPerformanceFee", async function () {
        await expect(
          vault.connect(ownerSigner).setPerformanceFee("0")
        ).to.be.revertedWith("Invalid performance fee");
      });

      it("reverts when not owner call", async function () {
        await expect(
          vault.setPerformanceFee(BigNumber.from("1000000").toString())
        ).to.be.revertedWith("caller is not the owner");
      });

      it("changes the performance fee", async function () {
        await vault
          .connect(ownerSigner)
          .setPerformanceFee(BigNumber.from("1000000").toString());
        assert.equal(
          (await vault.performanceFee()).toString(),
          BigNumber.from("1000000").toString()
        );
      });
    });

    // Only apply to when assets is WETH
    if (params.collateralAsset === WETH_ADDRESS) {
      describe("#depositETH", () => {
        time.revertToSnapshotAfterEach();

        it("creates pending deposit successfully", async function () {
          const startBalance = await provider.getBalance(user);

          const depositAmount = parseEther("1");
          const tx = await vault.depositETH({ value: depositAmount, gasPrice });
          const receipt = await tx.wait();
          const gasFee = receipt.gasUsed.mul(gasPrice);

          assert.bnEqual(
            await provider.getBalance(user),
            startBalance.sub(depositAmount).sub(gasFee)
          );

          // Unchanged for share balance and totalSupply
          assert.bnEqual(await vault.totalSupply(), BigNumber.from(0));
          assert.bnEqual(await vault.balanceOf(user), BigNumber.from(0));
          await expect(tx)
            .to.emit(vault, "Deposit")
            .withArgs(user, depositAmount, 1);

          assert.bnEqual(await vault.totalPending(), depositAmount);
          const { round, amount, processed } = await vault.depositReceipts(
            user
          );
          assert.equal(round, 1);
          assert.bnEqual(amount, depositAmount);
          assert.equal(processed, false);
        });

        it("fits gas budget [ @skip-on-coverage ]", async function () {
          const tx1 = await vault
            .connect(ownerSigner)
            .depositETH({ value: parseEther("0.1") });
          const receipt1 = await tx1.wait();
          assert.isAtMost(receipt1.gasUsed.toNumber(), 130000);

          const tx2 = await vault.depositETH({ value: parseEther("0.1") });
          const receipt2 = await tx2.wait();
          assert.isAtMost(receipt2.gasUsed.toNumber(), 91100);

          // Uncomment to measure precise gas numbers
          // console.log("Worst case depositETH", receipt1.gasUsed.toNumber());
          // console.log("Best case depositETH", receipt2.gasUsed.toNumber());
        });

        it("reverts when no value passed", async function () {
          await expect(
            vault.connect(userSigner).depositETH({ value: 0 })
          ).to.be.revertedWith("!value");
        });

        it("does not inflate the share tokens on initialization", async function () {
          await assetContract
            .connect(adminSigner)
            .deposit({ value: parseEther("10") });
          await assetContract
            .connect(adminSigner)
            .transfer(vault.address, parseEther("10"));

          await vault
            .connect(userSigner)
            .depositETH({ value: parseEther("1") });

          assert.isTrue((await vault.balanceOf(user)).isZero());
        });

        it("reverts when minimum shares are not minted", async function () {
          await expect(
            vault.connect(userSigner).depositETH({
              value: BigNumber.from("10").pow("10").sub(BigNumber.from("1")),
            })
          ).to.be.revertedWith("Insufficient balance");
        });
      });
    } else {
      describe("#depositETH", () => {
        it("reverts when asset is not WETH", async function () {
          const depositAmount = parseEther("1");
          await expect(
            vault.depositETH({ value: depositAmount })
          ).to.be.revertedWith("!WETH");
        });
      });
    }

    describe("#deposit", () => {
      time.revertToSnapshotAfterEach();

      beforeEach(async function () {
        // Deposit only if asset is WETH
        if (params.collateralAsset === WETH_ADDRESS) {
          const addressToDeposit = [userSigner, ownerSigner, adminSigner];

          for (let i = 0; i < addressToDeposit.length; i++) {
            const weth = assetContract.connect(addressToDeposit[i]);
            await weth.deposit({ value: parseEther("10") });
            await weth.approve(vault.address, parseEther("10"));
          }
        }
      });

      it("creates a pending deposit", async function () {
        const startBalance = await assetContract.balanceOf(user);

        await assetContract
          .connect(userSigner)
          .approve(vault.address, depositAmount);

        const res = await vault.deposit(depositAmount);

        assert.bnEqual(
          await assetContract.balanceOf(user),
          startBalance.sub(depositAmount)
        );
        assert.isTrue((await vault.totalSupply()).isZero());
        assert.isTrue((await vault.balanceOf(user)).isZero());
        await expect(res)
          .to.emit(vault, "Deposit")
          .withArgs(user, depositAmount, 1);

        assert.bnEqual(await vault.totalPending(), depositAmount);
        const { round, amount, processed } = await vault.depositReceipts(user);
        assert.equal(round, 1);
        assert.bnEqual(amount, depositAmount);
        assert.equal(processed, false);
      });

      it("tops up existing deposit", async function () {
        const startBalance = await assetContract.balanceOf(user);
        const totalDepositAmount = depositAmount.mul(BigNumber.from(2));

        await assetContract
          .connect(userSigner)
          .approve(vault.address, totalDepositAmount);

        await vault.deposit(depositAmount);

        const tx = await vault.deposit(depositAmount);

        assert.bnEqual(
          await assetContract.balanceOf(user),
          startBalance.sub(totalDepositAmount)
        );
        assert.isTrue((await vault.totalSupply()).isZero());
        assert.isTrue((await vault.balanceOf(user)).isZero());
        await expect(tx)
          .to.emit(vault, "Deposit")
          .withArgs(user, depositAmount, 1);

        assert.bnEqual(await vault.totalPending(), totalDepositAmount);
        const { round, amount, processed } = await vault.depositReceipts(user);
        assert.equal(round, 1);
        assert.bnEqual(amount, totalDepositAmount);
        assert.equal(processed, false);
      });

      it("fits gas budget for deposits [ @skip-on-coverage ]", async function () {
        await vault.connect(ownerSigner).deposit(depositAmount);

        const tx1 = await vault.deposit(depositAmount);

        const receipt1 = await tx1.wait();
        assert.isAtMost(
          receipt1.gasUsed.toNumber(),
          params.gasLimits.depositWorstCase
        );

        const tx2 = await vault.deposit(depositAmount);

        const receipt2 = await tx2.wait();
        assert.isAtMost(
          receipt2.gasUsed.toNumber(),
          params.gasLimits.depositBestCase
        );

        // Uncomment to log gas used
        // console.log("Worst case deposit", receipt1.gasUsed.toNumber());
        // console.log("Best case deposit", receipt2.gasUsed.toNumber());
      });

      it("does not inflate the share tokens on initialization", async function () {
        const depositAmount = BigNumber.from("100000000000");

        await assetContract
          .connect(adminSigner)
          .transfer(vault.address, depositAmount);

        await vault.connect(userSigner).deposit(BigNumber.from("10000000000"));

        // user needs to get back exactly 1 ether
        // even though the total has been incremented
        assert.isTrue((await vault.balanceOf(user)).isZero());
      });

      it("reverts when minimum shares are not minted", async function () {
        await expect(
          vault
            .connect(userSigner)
            .deposit(BigNumber.from(minimumSupply).sub(BigNumber.from("1")))
        ).to.be.revertedWith("Insufficient balance");
      });

      it.skip("updates the previous deposit receipt", async function () {
        await assetContract
          .connect(userSigner)
          .approve(vault.address, params.depositAmount.mul(2));

        await vault.deposit(params.depositAmount);

        const {
          processed: processed1,
          round: round1,
          amount: amount1,
          unredeemedShares: unredeemedShares1,
        } = await vault.depositReceipts(user);

        assert.isFalse(processed1);
        assert.equal(round1, 1);
        assert.bnEqual(amount1, params.depositAmount);
        assert.bnEqual(unredeemedShares1, BigNumber.from(0));

        await rollToNextOption();

        const {
          processed: processed2,
          round: round2,
          amount: amount2,
          unredeemedShares: unredeemedShares2,
        } = await vault.depositReceipts(user);

        assert.isFalse(processed2);
        assert.equal(round2, 1);
        assert.bnEqual(amount2, params.depositAmount);
        assert.bnEqual(unredeemedShares2, BigNumber.from(0));

        await vault.deposit(params.depositAmount);

        assert.bnEqual(
          await assetContract.balanceOf(vault.address),
          params.depositAmount
        );
        // vault will still hold the vault shares
        assert.bnEqual(await vault.balanceOf(vault.address), depositAmount);

        const {
          processed: processed3,
          round: round3,
          amount: amount3,
          unredeemedShares: unredeemedShares3,
        } = await vault.depositReceipts(user);

        assert.isFalse(processed3);
        assert.equal(round3, 2);
        assert.bnEqual(amount3, params.depositAmount);
        assert.bnEqual(unredeemedShares3, depositAmount);
      });
    });

    describe("#commitAndClose", () => {
      time.revertToSnapshotAfterEach();

      it("reverts when not called with owner", async function () {
        await expect(
          vault.connect(userSigner).commitAndClose({ from: user })
        ).to.be.revertedWith("Ownable: caller is not the owner");
      });

      it("sets the next option and closes existing long", async function () {
        await assetContract.approve(vault.address, depositAmount);
        await depositIntoVault(collateralAsset, vault, depositAmount);

        await thetaVault.connect(ownerSigner).commitAndClose({ from: owner });

        const res = await vault
          .connect(ownerSigner)
          .commitAndClose({ from: owner });

        const receipt = await res.wait();
        const block = await provider.getBlock(receipt.blockNumber);

        const optionState = await vault.optionState();
        const vaultState = await vault.vaultState();

        assert.equal(optionState.nextOption, defaultOtokenAddress);
        assert.equal(
          optionState.nextOptionReadyAt,
          block.timestamp + OPTION_DELAY
        );
        assert.isTrue(vaultState.lockedAmount.isZero());
        assert.equal(optionState.currentOption, constants.AddressZero);
      });

      it("should set the next option twice", async function () {
        await assetContract.approve(vault.address, depositAmount);
        await depositIntoVault(collateralAsset, vault, depositAmount);

        await thetaVault.connect(ownerSigner).commitAndClose();
        await vault.connect(ownerSigner).commitAndClose();
        await thetaVault.connect(ownerSigner).commitAndClose();
        await vault.connect(ownerSigner).commitAndClose();
      });

      it("fits gas budget [ @skip-on-coverage ]", async function () {
        await assetContract.approve(vault.address, depositAmount);
        await depositIntoVault(collateralAsset, vault, depositAmount);
        await thetaVault.connect(ownerSigner).commitAndClose();
        const res = await vault
          .connect(ownerSigner)
          .commitAndClose({ from: owner });

        const receipt = await res.wait();
        assert.isAtMost(receipt.gasUsed.toNumber(), 1220000);
      });
    });

    describe("#rollToNextOption", () => {
      let oracle: Contract;

      const depositAmount = params.depositAmount;

      time.revertToSnapshotAfterEach(async function () {
        await depositIntoVault(params.collateralAsset, vault, depositAmount);
        await depositIntoVault(
          params.collateralAsset,
          thetaVault,
          depositAmount
        );

        oracle = await setupOracle(params.chainlinkPricer, ownerSigner);
      });

      it("reverts when delay not passed", async function () {
        await rollToNextOptionSetup();

        // will revert when trying to roll immediately
        await expect(
          vault.connect(ownerSigner).rollToNextOption(optionPremium)
        ).to.be.revertedWith("Not ready");

        await time.increaseTo((await getNextOptionReadyAt()) - 100);

        await expect(
          vault.connect(ownerSigner).rollToNextOption(optionPremium)
        ).to.be.revertedWith("Not ready");
      });

      it("places bid on oTokens and gains possession after auction settlement", async function () {
        let startGnosisBalance = await assetContract.balanceOf(
          GNOSIS_EASY_AUCTION
        );

        await rollToNextOptionSetup();

        await time.increaseTo((await getNextOptionReadyAt()) + 1);

        let bidAmount = (await lockedBalanceForRollover(assetContract, vault))
          .mul(await vault.optionAllocationPct())
          .div(BigNumber.from(10000));

        let numOTokens = bidAmount
          .mul(BigNumber.from(10).pow(tokenDecimals))
          .div(optionPremium)
          .mul(BigNumber.from(10).pow(8))
          .div(BigNumber.from(10).pow(tokenDecimals));

        const res = await vault
          .connect(ownerSigner)
          .rollToNextOption(optionPremium.toString());

        await expect(res).to.not.emit(vault, "CloseLong");

        await expect(res)
          .to.emit(vault, "OpenLong")
          .withArgs(defaultOtokenAddress, numOTokens, bidAmount, owner);

        assert.equal(
          (await vault.balanceBeforePremium()).toString(),
          depositAmount
        );

        assert.bnEqual(
          await assetContract.balanceOf(vault.address),
          (await vault.balanceBeforePremium()).sub(bidAmount)
        );

        assert.bnEqual(
          await defaultOtoken.balanceOf(GNOSIS_EASY_AUCTION),
          params.expectedMintAmount
        );

        assert.equal(
          (await assetContract.balanceOf(GNOSIS_EASY_AUCTION))
            .sub(startGnosisBalance)
            .toString(),
          bidAmount.toString()
        );

        assert.equal(await vault.currentOption(), defaultOtokenAddress);

        await time.increaseTo(
          (await time.now()).toNumber() +
            (await thetaVault.auctionDuration()).toNumber() +
            1
        );

        await closeAuctionAndClaim(
          gnosisAuction,
          thetaVault,
          vault,
          userSigner.address
        );

        // Received at least as many as requested.
        assert.bnEqual(
          await defaultOtoken.balanceOf(vault.address),
          params.expectedMintAmount
        );
      });

      it("reverts when calling before expiry", async function () {
        const firstOptionAddress = firstOption.address;
        let startAssetBalance = await assetContract.balanceOf(vault.address);

        await rollToNextOptionSetup();

        await time.increaseTo((await getNextOptionReadyAt()) + 1);

        let bidAmount = (await lockedBalanceForRollover(assetContract, vault))
          .mul(await vault.optionAllocationPct())
          .div(BigNumber.from(10000));

        let numOTokens = bidAmount
          .mul(BigNumber.from(10).pow(tokenDecimals))
          .div(optionPremium)
          .mul(BigNumber.from(10).pow(8))
          .div(BigNumber.from(10).pow(tokenDecimals));

        const firstTx = await vault
          .connect(ownerSigner)
          .rollToNextOption(optionPremium.toString());

        await expect(firstTx)
          .to.emit(vault, "OpenLong")
          .withArgs(firstOptionAddress, numOTokens, bidAmount, owner);

        // optionAllocationPct % of the vault's balance is allocated to long
        assert.bnEqual(
          await assetContract.balanceOf(vault.address),
          startAssetBalance.sub(bidAmount)
        );

        await expect(
          thetaVault.connect(ownerSigner).commitAndClose()
        ).to.be.revertedWith(
          "Controller: can not settle vault with un-expired otoken"
        );

        await expect(
          vault.connect(ownerSigner).commitAndClose()
        ).to.be.revertedWith("!thetavaultclosed");
      });

      it("exercises and roll funds into next option, after expiry ITM", async function () {
        const firstOptionAddress = firstOption.address;
        const secondOptionAddress = secondOption.address;
        let startAssetBalance = await assetContract.balanceOf(vault.address);
        let startGnosisBalance = await assetContract.balanceOf(
          GNOSIS_EASY_AUCTION
        );

        await rollToNextOptionSetup();

        await time.increaseTo((await getNextOptionReadyAt()) + 1);

        let bidAmount = (await lockedBalanceForRollover(assetContract, vault))
          .mul(await vault.optionAllocationPct())
          .div(BigNumber.from(10000));

        let numOTokens = bidAmount
          .mul(BigNumber.from(10).pow(tokenDecimals))
          .div(optionPremium)
          .mul(BigNumber.from(10).pow(8))
          .div(BigNumber.from(10).pow(tokenDecimals));

        const firstTx = await vault
          .connect(ownerSigner)
          .rollToNextOption(optionPremium.toString());

        assert.equal(await vault.currentOption(), firstOptionAddress);
        assert.equal(await getCurrentOptionExpiry(), firstOption.expiry);

        await expect(firstTx)
          .to.emit(vault, "OpenLong")
          .withArgs(firstOptionAddress, numOTokens, bidAmount, owner);

        // balance should be everything minus premium
        assert.equal(
          (await assetContract.balanceOf(vault.address)).toString(),
          startAssetBalance
            .sub(
              (await assetContract.balanceOf(GNOSIS_EASY_AUCTION)).sub(
                startGnosisBalance
              )
            )
            .toString()
        );

        await time.increaseTo(
          (await time.now()).toNumber() +
            (await thetaVault.auctionDuration()).toNumber() +
            1
        );

        await closeAuctionAndClaim(
          gnosisAuction,
          thetaVault,
          vault,
          userSigner.address
        );

        // oToken balance should increase
        assert.bnEqual(
          await defaultOtoken.balanceOf(vault.address),
          params.expectedMintAmount
        );

        let diff =
          params.asset === WETH_ADDRESS
            ? BigNumber.from("1000").mul(BigNumber.from("10").pow("8"))
            : BigNumber.from("10000").mul(BigNumber.from("10").pow("8"));

        const settlementPriceITM = isPut
          ? firstOptionStrike.sub(diff)
          : firstOptionStrike.add(diff);

        await setOpynOracleExpiryPrice(
          params.asset,
          oracle,
          await getCurrentOptionExpiry(),
          settlementPriceITM
        );

        // exercise because it's ITM
        const beforeBalance = await assetContract.balanceOf(vault.address);

        await thetaVault
          .connect(ownerSigner)
          .setStrikePrice(secondOptionStrike);

        await thetaVault.connect(ownerSigner).commitAndClose();

        let firstCloseTx = await vault.connect(ownerSigner).commitAndClose();

        const afterBalance = await assetContract.balanceOf(vault.address);

        // test that the vault's balance increased after closing short when ITM
        assert.isBelow(
          parseInt(depositAmount.toString()),
          parseInt(afterBalance)
        );

        await expect(firstCloseTx)
          .to.emit(vault, "CloseLong")
          .withArgs(
            firstOptionAddress,
            BigNumber.from(afterBalance).sub(beforeBalance),
            owner
          );

        await time.increaseTo((await vault.nextOptionReadyAt()).toNumber() + 1);

        const currBalance = await assetContract.balanceOf(vault.address);

        let pendingAmount = (await vault.vaultState()).totalPending;

        let secondInitialLockedBalance = await lockedBalanceForRollover(
          assetContract,
          vault
        );

        // Management / Performance fee is included because net positive on week

        let vaultFees = secondInitialLockedBalance
          .mul(await vault.managementFee())
          .div(BigNumber.from(100).mul(BigNumber.from(10).pow(6)));
        vaultFees = vaultFees.add(
          secondInitialLockedBalance
            .sub((await vault.vaultState()).lastLockedAmount)
            .sub(pendingAmount)
            .mul(await vault.performanceFee())
            .div(BigNumber.from(100).mul(BigNumber.from(10).pow(6)))
        );

        let newBidAmount = secondInitialLockedBalance
          .sub(vaultFees)
          .mul(await vault.optionAllocationPct())
          .div(BigNumber.from(10000));

        let newNumOTokens = newBidAmount
          .mul(BigNumber.from(10).pow(tokenDecimals))
          .div(optionPremium)
          .mul(BigNumber.from(10).pow(8))
          .div(BigNumber.from(10).pow(tokenDecimals));

        await thetaVault.connect(ownerSigner).rollToNextOption();

        const secondTx = await vault
          .connect(ownerSigner)
          .rollToNextOption(optionPremium.toString());

        assert.equal(await vault.currentOption(), secondOptionAddress);
        assert.equal(await getCurrentOptionExpiry(), secondOption.expiry);

        await expect(secondTx)
          .to.emit(vault, "OpenLong")
          .withArgs(secondOptionAddress, newNumOTokens, newBidAmount, owner);

        assert.bnEqual(
          await assetContract.balanceOf(vault.address),
          currBalance.sub(newBidAmount).sub(vaultFees)
        );
      });

      it("withdraws and roll funds into next option, after expiry OTM", async function () {
        const firstOptionAddress = firstOption.address;
        const secondOptionAddress = secondOption.address;
        let startAssetBalance = await assetContract.balanceOf(vault.address);
        let startGnosisBalance = await assetContract.balanceOf(
          GNOSIS_EASY_AUCTION
        );

        await rollToNextOptionSetup();

        await time.increaseTo((await getNextOptionReadyAt()) + 1);

        let bidAmount = (await lockedBalanceForRollover(assetContract, vault))
          .mul(await vault.optionAllocationPct())
          .div(BigNumber.from(10000));

        let numOTokens = bidAmount
          .mul(BigNumber.from(10).pow(tokenDecimals))
          .div(optionPremium)
          .mul(BigNumber.from(10).pow(8))
          .div(BigNumber.from(10).pow(tokenDecimals));

        const firstTx = await vault
          .connect(ownerSigner)
          .rollToNextOption(optionPremium.toString());

        assert.equal(await vault.currentOption(), firstOptionAddress);
        assert.equal(await getCurrentOptionExpiry(), firstOption.expiry);

        await expect(firstTx)
          .to.emit(vault, "OpenLong")
          .withArgs(firstOptionAddress, numOTokens, bidAmount, owner);

        // balance should be everything minus premium
        assert.equal(
          (await assetContract.balanceOf(vault.address)).toString(),
          startAssetBalance
            .sub(
              (await assetContract.balanceOf(GNOSIS_EASY_AUCTION)).sub(
                startGnosisBalance
              )
            )
            .toString()
        );

        await time.increaseTo(
          (await time.now()).toNumber() +
            (await thetaVault.auctionDuration()).toNumber() +
            1
        );

        await closeAuctionAndClaim(
          gnosisAuction,
          thetaVault,
          vault,
          userSigner.address
        );

        // oToken balance should increase
        assert.bnEqual(
          await defaultOtoken.balanceOf(vault.address),
          params.expectedMintAmount
        );

        let diff =
          params.asset === WETH_ADDRESS
            ? BigNumber.from("1000").mul(BigNumber.from("10").pow("8"))
            : BigNumber.from("10000").mul(BigNumber.from("10").pow("8"));

        const settlementPriceOTM = isPut
          ? firstOptionStrike.add(diff)
          : firstOptionStrike.sub(diff);

        await setOpynOracleExpiryPrice(
          params.asset,
          oracle,
          await getCurrentOptionExpiry(),
          settlementPriceOTM
        );

        // expires worthless because it is OTM

        const beforeBalance = await assetContract.balanceOf(vault.address);

        await thetaVault
          .connect(ownerSigner)
          .setStrikePrice(secondOptionStrike);

        await thetaVault.connect(ownerSigner).commitAndClose();

        let firstCloseTx = await vault.connect(ownerSigner).commitAndClose();

        const afterBalance = await assetContract.balanceOf(vault.address);

        // test that the vault's balance decreased after closing short when OTM
        assert.isAbove(
          parseInt(depositAmount.toString()),
          parseInt(afterBalance)
        );

        await expect(firstCloseTx)
          .to.emit(vault, "CloseLong")
          .withArgs(
            firstOptionAddress,
            BigNumber.from(afterBalance).sub(beforeBalance),
            owner
          );

        await time.increaseTo((await vault.nextOptionReadyAt()).toNumber() + 1);

        const currBalance = await assetContract.balanceOf(vault.address);

        let newBidAmount = (
          await lockedBalanceForRollover(assetContract, vault)
        )
          .mul(await vault.optionAllocationPct())
          .div(BigNumber.from(10000));

        let newNumOTokens = newBidAmount
          .mul(BigNumber.from(10).pow(tokenDecimals))
          .div(optionPremium)
          .mul(BigNumber.from(10).pow(8))
          .div(BigNumber.from(10).pow(tokenDecimals));

        let secondInitialLockedBalance = await lockedBalanceForRollover(
          assetContract,
          vault
        );

        await thetaVault.connect(ownerSigner).rollToNextOption();

        const secondTx = await vault
          .connect(ownerSigner)
          .rollToNextOption(optionPremium.toString());

        // Vault fees are 0 because vault is negative on the week
        let vaultFees = 0;

        assert.equal(
          secondInitialLockedBalance
            .sub(await vault.balanceBeforePremium())
            .toString(),
          vaultFees.toString()
        );

        assert.equal(await vault.currentOption(), secondOptionAddress);
        assert.equal(await getCurrentOptionExpiry(), secondOption.expiry);

        await expect(secondTx)
          .to.emit(vault, "OpenLong")
          .withArgs(
            secondOptionAddress,
            newNumOTokens,
            newBidAmount.sub(vaultFees),
            owner
          );

        assert.bnEqual(
          await assetContract.balanceOf(vault.address),
          currBalance.sub(newBidAmount).sub(vaultFees)
        );
      });

      it("is not able to roll to new option consecutively without setNextOption", async function () {
        await thetaVault.connect(ownerSigner).commitAndClose();
        await vault.connect(ownerSigner).commitAndClose();
        await time.increaseTo((await vault.nextOptionReadyAt()).toNumber() + 1);

        await thetaVault.connect(ownerSigner).rollToNextOption();
        await vault
          .connect(ownerSigner)
          .rollToNextOption(optionPremium.toString());

        await expect(
          vault.connect(ownerSigner).rollToNextOption(optionPremium.toString())
        ).to.be.revertedWith("!nextOption");
      });

      it("fits gas budget [ @skip-on-coverage ]", async function () {
        await thetaVault.connect(ownerSigner).commitAndClose();
        await vault.connect(ownerSigner).commitAndClose();
        await time.increaseTo((await vault.nextOptionReadyAt()).toNumber() + 1);
        await thetaVault.connect(ownerSigner).rollToNextOption();
        const tx = await vault
          .connect(ownerSigner)
          .rollToNextOption(optionPremium.toString());
        const receipt = await tx.wait();
        assert.isAtMost(receipt.gasUsed.toNumber(), 910000);
        // console.log("rollToNextOption", receipt.gasUsed.toNumber());
      });
    });

    describe("#claimAuctionOtokens", () => {
      const depositAmount = params.depositAmount;

      time.revertToSnapshotAfterEach(async function () {
        await depositIntoVault(params.collateralAsset, vault, depositAmount);
        await depositIntoVault(
          params.collateralAsset,
          thetaVault,
          depositAmount
        );
      });

      it("claims the tokens for the delta vault", async function () {
        await rollToNextOptionSetup();

        await time.increaseTo((await getNextOptionReadyAt()) + 1);

        await vault
          .connect(ownerSigner)
          .rollToNextOption(optionPremium.toString());

        await time.increaseTo(
          (await time.now()).toNumber() +
            (await thetaVault.auctionDuration()).toNumber() +
            1
        );

        await gnosisAuction
          .connect(userSigner)
          .settleAuction(await thetaVault.optionAuctionID());

        let oTokenBalanceBefore = await defaultOtoken.balanceOf(vault.address);
        await vault.claimAuctionOtokens();
        let oTokenBalanceAfter = await defaultOtoken.balanceOf(vault.address);

        assert.bnGt(oTokenBalanceAfter, oTokenBalanceBefore);
      });
    });

    describe("#assetBalance", () => {
      time.revertToSnapshotAfterEach(async function () {
        await depositIntoVault(
          params.collateralAsset,
          vault,
          params.depositAmount
        );

        await depositIntoVault(
          params.collateralAsset,
          thetaVault,
          params.depositAmount
        );

        await rollToNextOption();
      });

      it("returns the new deposit + old deposit - premium", async function () {
        const newDepositAmount = BigNumber.from("1000000000000");
        await depositIntoVault(params.collateralAsset, vault, newDepositAmount);

        assert.bnEqual(
          await assetContract.balanceOf(vault.address),
          newDepositAmount
            .add(params.depositAmount)
            .sub(
              params.depositAmount
                .mul(params.optionAllocationPct)
                .div(BigNumber.from("10000"))
            )
        );
      });
    });

    describe("#maxRedeem", () => {
      let oracle: Contract;

      time.revertToSnapshotAfterEach(async function () {
        oracle = await setupOracle(params.chainlinkPricer, ownerSigner);
        await depositIntoVault(
          params.collateralAsset,
          thetaVault,
          params.depositAmount
        );
      });

      it("is able to redeem deposit at new price per share", async function () {
        await assetContract
          .connect(userSigner)
          .approve(vault.address, params.depositAmount);

        await vault.deposit(params.depositAmount);

        await rollToNextOption();

        const tx = await vault.maxRedeem();

        const balanceAfterOptionPurchase = params.depositAmount.sub(
          params.depositAmount
            .mul(params.optionAllocationPct)
            .div(BigNumber.from("10000"))
        );

        assert.bnEqual(
          await assetContract.balanceOf(vault.address),
          balanceAfterOptionPurchase
        );
        assert.bnEqual(await vault.balanceOf(user), params.depositAmount);
        assert.bnEqual(await vault.balanceOf(vault.address), BigNumber.from(0));

        await expect(tx)
          .to.emit(vault, "Redeem")
          .withArgs(user, params.depositAmount, 1);

        const { processed, round, amount, unredeemedShares } =
          await vault.depositReceipts(user);

        assert.isTrue(processed);
        assert.equal(round, 1);
        assert.bnEqual(amount, BigNumber.from(0));
        assert.bnEqual(unredeemedShares, BigNumber.from(0));
      });

      it("reverts when redeeming twice", async function () {
        await assetContract
          .connect(userSigner)
          .approve(vault.address, params.depositAmount);

        await vault.deposit(params.depositAmount);

        await rollToNextOption();

        await vault.maxRedeem();

        await expect(vault.maxRedeem()).to.be.revertedWith("!shares");
      });

      it("reverts when redeeming after implicit redemption", async function () {
        await assetContract
          .connect(userSigner)
          .approve(vault.address, params.depositAmount.mul(2));

        await vault.deposit(params.depositAmount);

        await rollToNextOption();

        await vault.deposit(params.depositAmount);

        await expect(vault.maxRedeem()).to.be.revertedWith("Round not closed");
      });

      it("is able to redeem deposit at correct pricePerShare after closing short in the money", async function () {
        await assetContract
          .connect(userSigner)
          .approve(vault.address, params.depositAmount);

        await assetContract
          .connect(ownerSigner)
          .approve(vault.address, params.depositAmount);

        // Mid-week deposit in round 1
        await assetContract
          .connect(userSigner)
          .transfer(owner, params.depositAmount);
        await vault.connect(ownerSigner).deposit(params.depositAmount);

        await thetaVault.connect(ownerSigner).commitAndClose();
        await vault.connect(ownerSigner).commitAndClose();
        await time.increaseTo((await vault.nextOptionReadyAt()).toNumber() + 1);
        await thetaVault.connect(ownerSigner).rollToNextOption();
        await vault.connect(ownerSigner).rollToNextOption(optionPremium);
        await time.increaseTo(
          (await time.now()).toNumber() +
            (await thetaVault.auctionDuration()).toNumber() +
            1
        );
        await closeAuctionAndClaim(
          gnosisAuction,
          thetaVault,
          vault,
          userSigner.address
        );

        // Mid-week deposit in round 2
        await vault.connect(userSigner).deposit(params.depositAmount);

        const beforeBalance = await assetContract.balanceOf(vault.address);

        const beforePps = await vault.pricePerShare();

        let diff =
          params.asset === WETH_ADDRESS
            ? BigNumber.from("1000").mul(BigNumber.from("10").pow("8"))
            : BigNumber.from("10000").mul(BigNumber.from("10").pow("8"));

        const settlementPriceITM = isPut
          ? firstOptionStrike.sub(diff)
          : firstOptionStrike.add(diff);

        // withdraw 100% because it's OTM
        await setOpynOracleExpiryPrice(
          params.asset,
          oracle,
          await getCurrentOptionExpiry(),
          settlementPriceITM
        );

        await strikeSelection.setDelta(params.deltaSecondOption);
        await thetaVault.connect(ownerSigner).commitAndClose();
        await vault.connect(ownerSigner).commitAndClose();
        const afterBalance = await assetContract.balanceOf(vault.address);
        const afterPps = await vault.pricePerShare();
        const expectedMintAmountAfterLoss = params.depositAmount
          .mul(BigNumber.from(10).pow(params.tokenDecimals))
          .div(afterPps);

        await time.increaseTo((await vault.nextOptionReadyAt()).toNumber() + 1);
        await thetaVault.connect(ownerSigner).rollToNextOption();
        await vault.connect(ownerSigner).rollToNextOption(optionPremium);

        assert.bnGt(afterBalance, beforeBalance);
        assert.bnGt(afterPps, beforePps);

        // owner should lose money
        // User should not lose money
        // owner redeems the deposit from round 1 so there is a loss from ITM options
        const tx1 = await vault.connect(ownerSigner).maxRedeem();
        await expect(tx1)
          .to.emit(vault, "Redeem")
          .withArgs(owner, params.depositAmount, 1);

        const {
          processed: processed1,
          round: round1,
          amount: amount1,
          unredeemedShares: unredeemedShares1,
        } = await vault.depositReceipts(owner);
        assert.isTrue(processed1);
        assert.equal(round1, 1);
        assert.bnEqual(amount1, BigNumber.from(0));
        assert.bnEqual(unredeemedShares1, BigNumber.from(0));
        assert.bnEqual(await vault.balanceOf(owner), params.depositAmount);

        // User deposit in round 2 so no loss
        // we should use the pps after the loss which is the lower pps
        const tx2 = await vault.connect(userSigner).maxRedeem();
        await expect(tx2)
          .to.emit(vault, "Redeem")
          .withArgs(user, expectedMintAmountAfterLoss, 2);

        const {
          processed: processed2,
          round: round2,
          amount: amount2,
          unredeemedShares: unredeemedShares2,
        } = await vault.depositReceipts(user);
        assert.isTrue(processed2);
        assert.equal(round2, 2);
        assert.bnEqual(amount2, BigNumber.from(0));
        assert.bnEqual(unredeemedShares2, BigNumber.from(0));
        assert.bnEqual(
          await vault.balanceOf(user),
          expectedMintAmountAfterLoss
        );
      });
    });

    describe("#redeem", () => {
      time.revertToSnapshotAfterEach(async function () {
        await depositIntoVault(
          params.collateralAsset,
          thetaVault,
          depositAmount
        );
      });

      it("reverts when 0 passed", async function () {
        await assetContract
          .connect(userSigner)
          .approve(vault.address, depositAmount);
        await vault.deposit(depositAmount);
        await rollToNextOption();
        await expect(vault.redeem(0)).to.be.revertedWith("!shares");
      });

      it("overflows when shares >uint104", async function () {
        const redeemAmount = BigNumber.from(
          "340282366920938463463374607431768211455"
        );
        await assetContract
          .connect(userSigner)
          .approve(vault.address, depositAmount);
        await vault.deposit(depositAmount);
        await rollToNextOption();
        await expect(vault.redeem(redeemAmount)).to.be.revertedWith(">U104");
      });

      it("reverts when redeeming more than available", async function () {
        await assetContract
          .connect(userSigner)
          .approve(vault.address, depositAmount);
        await vault.deposit(depositAmount);

        await rollToNextOption();

        await expect(vault.redeem(depositAmount.add(1))).to.be.revertedWith(
          "Exceeds available"
        );
      });

      it("decreases unredeemed shares", async function () {
        await assetContract
          .connect(userSigner)
          .approve(vault.address, depositAmount);
        await vault.deposit(depositAmount);

        await rollToNextOption();

        const redeemAmount = BigNumber.from(1);
        const tx1 = await vault.redeem(redeemAmount);

        await expect(tx1)
          .to.emit(vault, "Redeem")
          .withArgs(user, redeemAmount, 1);

        const {
          processed: processed1,
          round: round1,
          amount: amount1,
          unredeemedShares: unredeemedShares1,
        } = await vault.depositReceipts(user);

        assert.isTrue(processed1);
        assert.equal(round1, 1);
        assert.bnEqual(amount1, BigNumber.from(0));
        assert.bnEqual(unredeemedShares1, depositAmount.sub(redeemAmount));

        const tx2 = await vault.redeem(depositAmount.sub(redeemAmount));

        await expect(tx2)
          .to.emit(vault, "Redeem")
          .withArgs(user, depositAmount.sub(redeemAmount), 1);

        const {
          processed: processed2,
          round: round2,
          amount: amount2,
          unredeemedShares: unredeemedShares2,
        } = await vault.depositReceipts(user);

        assert.isTrue(processed2);
        assert.equal(round2, 1);
        assert.bnEqual(amount2, BigNumber.from(0));
        assert.bnEqual(unredeemedShares2, BigNumber.from(0));
      });
    });

    describe("#withdrawInstantly", () => {
      let depositAmountAfterPremium: BigNumber;

      time.revertToSnapshotAfterEach(async () => {
        await depositIntoVault(
          params.collateralAsset,
          thetaVault,
          params.depositAmount
        );
        depositAmountAfterPremium = depositAmount.sub(
          depositAmount.mul(optionAllocationPct.div(100)).div(100)
        );
      });

      it("reverts when passed 0 shares", async function () {
        await expect(vault.withdrawInstantly(0)).to.be.revertedWith("!shares");
      });

      it("reverts when no deposit made", async function () {
        await expect(vault.withdrawInstantly(depositAmount)).to.be.revertedWith(
          "Insufficient balance"
        );
      });

      it("reverts when withdrawing more than vault + account balance", async function () {
        await assetContract
          .connect(userSigner)
          .approve(vault.address, depositAmount);
        await vault.deposit(depositAmount);

        await rollToNextOption();

        // Move 1 share into account
        await vault.redeem(depositAmount.div(2));

        await expect(
          vault.withdrawInstantly(depositAmount.add(1))
        ).to.be.revertedWith("Insufficient balance");
      });

      it("creates withdrawal from current round deposit", async function () {
        await assetContract
          .connect(userSigner)
          .approve(vault.address, depositAmount);
        await vault.deposit(depositAmount);

        let vaultTokenBalanceBefore = await vault.totalSupply();

        await vault.withdrawInstantly(depositAmount);

        let vaultTokenBalanceAfter = await vault.totalSupply();

        assert.bnEqual(vaultTokenBalanceBefore, vaultTokenBalanceAfter);
      });

      it("creates withdrawal from unredeemed shares", async function () {
        await assetContract
          .connect(userSigner)
          .approve(vault.address, depositAmount);
        await vault.deposit(depositAmount);
        await rollToNextOption();

        let startBalance: BigNumber;
        let withdrawAmount: BigNumber;
        if (collateralAsset === WETH_ADDRESS) {
          startBalance = await provider.getBalance(user);
        } else {
          startBalance = await assetContract.balanceOf(user);
        }

        const tx = await vault.withdrawInstantly(depositAmount);
        const receipt = await tx.wait();

        if (collateralAsset === WETH_ADDRESS) {
          const endBalance = await provider.getBalance(user);
          withdrawAmount = endBalance
            .sub(startBalance)
            .add(receipt.gasUsed.mul(gasPrice));
        } else {
          const endBalance = await assetContract.balanceOf(user);
          withdrawAmount = endBalance.sub(startBalance);
        }

        assert.bnGt(withdrawAmount, depositAmountAfterPremium.mul(99).div(100));
        assert.bnLt(
          withdrawAmount,
          depositAmountAfterPremium.mul(101).div(100)
        );

        let vaultTokenBalanceAfter = await vault.totalSupply();

        assert.equal(vaultTokenBalanceAfter.toString(), "0");

        await expect(tx)
          .to.emit(vault, "Redeem")
          .withArgs(user, depositAmount, 1);

        await expect(tx)
          .to.emit(vault, "InstantWithdraw")
          .withArgs(user, depositAmount, 2);
      });

      it("creates withdrawal from redeemed shares", async function () {
        await assetContract
          .connect(userSigner)
          .approve(vault.address, depositAmount);
        await vault.deposit(depositAmount);

        await rollToNextOption();

        // Move all shares into account
        await vault.redeem(depositAmount);

        const tx = await vault.withdrawInstantly(depositAmount);

        let vaultTokenBalanceAfter = await vault.totalSupply();

        assert.equal(vaultTokenBalanceAfter.toString(), "0");

        await expect(tx).to.not.emit(vault, "Redeem");

        await expect(tx)
          .to.emit(vault, "InstantWithdraw")
          .withArgs(user, depositAmount, 2);
      });

      it("fits gas budget [ @skip-on-coverage ]", async function () {
        await assetContract
          .connect(userSigner)
          .approve(vault.address, depositAmount);
        await vault.deposit(depositAmount);

        await rollToNextOption();

        const tx = await vault.withdrawInstantly(depositAmountAfterPremium);
        const receipt = await tx.wait();
        assert.isAtMost(receipt.gasUsed.toNumber(), 115000);
      });
    });

    describe("#initiateWithdraw", () => {
      let oracle: Contract;

      time.revertToSnapshotAfterEach(async () => {
        oracle = await setupOracle(params.chainlinkPricer, ownerSigner);
        await depositIntoVault(
          params.collateralAsset,
          thetaVault,
          params.depositAmount
        );
      });

      it("reverts when user initiates withdraws without any deposit", async function () {
        await expect(vault.initiateWithdraw(depositAmount)).to.be.revertedWith(
          "ERC20: transfer amount exceeds balance"
        );
      });

      it("reverts when passed 0 shares", async function () {
        await expect(vault.initiateWithdraw(0)).to.be.revertedWith("!shares");
      });

      it("reverts when withdrawing more than unredeemed balance", async function () {
        await assetContract
          .connect(userSigner)
          .approve(vault.address, depositAmount);
        await vault.deposit(depositAmount);

        await rollToNextOption();

        await expect(
          vault.initiateWithdraw(depositAmount.add(1))
        ).to.be.revertedWith("ERC20: transfer amount exceeds balance");
      });

      it("reverts when withdrawing more than vault + account balance", async function () {
        await assetContract
          .connect(userSigner)
          .approve(vault.address, depositAmount);
        await vault.deposit(depositAmount);

        await rollToNextOption();

        // Move 1 share into account
        await vault.redeem(1);

        await expect(
          vault.initiateWithdraw(depositAmount.add(1))
        ).to.be.revertedWith("ERC20: transfer amount exceeds balance");
      });

      it("reverts when initiating with past existing withdrawal", async function () {
        await assetContract
          .connect(userSigner)
          .approve(vault.address, depositAmount);
        await vault.deposit(depositAmount);

        await rollToNextOption();

        await vault.initiateWithdraw(depositAmount.div(2));

        await setOpynOracleExpiryPrice(
          params.asset,
          oracle,
          await getCurrentOptionExpiry(),
          firstOptionStrike
        );

        await rollToNextOption();

        await expect(
          vault.initiateWithdraw(depositAmount.div(2))
        ).to.be.revertedWith("Existing withdraw");
      });

      it("creates withdrawal from unredeemed shares", async function () {
        await assetContract
          .connect(userSigner)
          .approve(vault.address, depositAmount);
        await vault.deposit(depositAmount);

        await rollToNextOption();

        const tx = await vault.initiateWithdraw(depositAmount);

        await expect(tx)
          .to.emit(vault, "InitiateWithdraw")
          .withArgs(user, depositAmount, 2);

        await expect(tx)
          .to.emit(vault, "Transfer")
          .withArgs(vault.address, user, depositAmount);

        const { initiated, round, shares } = await vault.withdrawals(user);
        assert.isTrue(initiated);
        assert.equal(round, 2);
        assert.bnEqual(shares, depositAmount);
      });

      it("creates withdrawal by debiting user shares", async function () {
        await assetContract
          .connect(userSigner)
          .approve(vault.address, depositAmount);
        await vault.deposit(depositAmount);

        await rollToNextOption();

        await vault.redeem(depositAmount.div(2));

        const tx = await vault.initiateWithdraw(depositAmount);

        await expect(tx)
          .to.emit(vault, "InitiateWithdraw")
          .withArgs(user, depositAmount, 2);

        // First we redeem the leftover amount
        await expect(tx)
          .to.emit(vault, "Transfer")
          .withArgs(vault.address, user, depositAmount.div(2));

        // Then we debit the shares from the user
        await expect(tx)
          .to.emit(vault, "Transfer")
          .withArgs(user, vault.address, depositAmount);

        assert.bnEqual(await vault.balanceOf(user), BigNumber.from(0));
        assert.bnEqual(await vault.balanceOf(vault.address), depositAmount);

        const { initiated, round, shares } = await vault.withdrawals(user);
        assert.isTrue(initiated);
        assert.equal(round, 2);
        assert.bnEqual(shares, depositAmount);
      });

      it("tops up existing withdrawal", async function () {
        await assetContract
          .connect(userSigner)
          .approve(vault.address, depositAmount);
        await vault.deposit(depositAmount);

        await rollToNextOption();

        const tx1 = await vault.initiateWithdraw(depositAmount.div(2));

        // We redeem the full amount on the first initiateWithdraw
        await expect(tx1)
          .to.emit(vault, "Transfer")
          .withArgs(vault.address, user, depositAmount);
        await expect(tx1)
          .to.emit(vault, "Transfer")
          .withArgs(user, vault.address, depositAmount.div(2));

        const tx2 = await vault.initiateWithdraw(depositAmount.div(2));

        await expect(tx2)
          .to.emit(vault, "Transfer")
          .withArgs(user, vault.address, depositAmount.div(2));

        const { initiated, round, shares } = await vault.withdrawals(user);
        assert.isTrue(initiated);
        assert.equal(round, 2);
        assert.bnEqual(shares, depositAmount);
      });

      it("reverts when there is insufficient balance over multiple calls", async function () {
        await assetContract
          .connect(userSigner)
          .approve(vault.address, depositAmount);
        await vault.deposit(depositAmount);

        await rollToNextOption();

        await vault.initiateWithdraw(depositAmount.div(2));

        await expect(
          vault.initiateWithdraw(depositAmount.div(2).add(1))
        ).to.be.revertedWith("ERC20: transfer amount exceeds balance");
      });

      it("fits gas budget [ @skip-on-coverage ]", async function () {
        await assetContract
          .connect(userSigner)
          .approve(vault.address, depositAmount);
        await vault.deposit(depositAmount);

        await rollToNextOption();

        const tx = await vault.initiateWithdraw(depositAmount);
        const receipt = await tx.wait();
        assert.isAtMost(receipt.gasUsed.toNumber(), 104000);
        // console.log("initiateWithdraw", receipt.gasUsed.toNumber());
      });
    });

    describe("#completeWithdraw", () => {
      time.revertToSnapshotAfterEach(async () => {
        await depositIntoVault(
          params.collateralAsset,
          thetaVault,
          params.depositAmount
        );

        await assetContract
          .connect(userSigner)
          .approve(vault.address, depositAmount);
        await vault.deposit(depositAmount);

        await assetContract.connect(userSigner).transfer(owner, depositAmount);
        await assetContract
          .connect(ownerSigner)
          .approve(vault.address, depositAmount);
        await vault.connect(ownerSigner).deposit(depositAmount);

        await rollToNextOption();

        await vault.initiateWithdraw(depositAmount);
      });

      it("reverts when not initiated", async function () {
        await expect(
          vault.connect(ownerSigner).completeWithdraw()
        ).to.be.revertedWith("Not initiated");
      });

      it("reverts when round not closed", async function () {
        await expect(vault.completeWithdraw()).to.be.revertedWith(
          "Round not closed"
        );
      });

      it("reverts when calling completeWithdraw twice", async function () {
        await rollToSecondOption(firstOptionStrike);

        await vault.completeWithdraw();

        await expect(vault.completeWithdraw()).to.be.revertedWith(
          "Not initiated"
        );
      });

      it("completes the withdrawal", async function () {
        const firstStrikePrice = firstOptionStrike;
        const settlePriceITM = isPut
          ? firstStrikePrice.sub(100000000)
          : firstStrikePrice.add(100000000);

        await rollToSecondOption(settlePriceITM);

        const pricePerShare = await vault.roundPricePerShare(2);
        const withdrawAmount = depositAmount
          .mul(pricePerShare)
          .div(BigNumber.from(10).pow(await vault.decimals()));

        let beforeBalance: BigNumber;
        if (collateralAsset === WETH_ADDRESS) {
          beforeBalance = await provider.getBalance(user);
        } else {
          beforeBalance = await assetContract.balanceOf(user);
        }

        const tx = await vault.completeWithdraw({ gasPrice });
        const receipt = await tx.wait();
        const gasFee = receipt.gasUsed.mul(gasPrice);

        await expect(tx)
          .to.emit(vault, "Withdraw")
          .withArgs(user, withdrawAmount.toString(), depositAmount);

        if (collateralAsset !== WETH_ADDRESS) {
          const collateralERC20 = await getContractAt(
            "IERC20",
            collateralAsset
          );

          await expect(tx)
            .to.emit(collateralERC20, "Transfer")
            .withArgs(vault.address, user, withdrawAmount);
        }

        const { initiated, shares, round } = await vault.withdrawals(user);
        assert.isFalse(initiated);
        assert.equal(shares, 0);
        assert.equal(round, 2);

        let actualWithdrawAmount: BigNumber;
        if (collateralAsset === WETH_ADDRESS) {
          const afterBalance = await provider.getBalance(user);
          actualWithdrawAmount = afterBalance.sub(beforeBalance).add(gasFee);
        } else {
          const afterBalance = await assetContract.balanceOf(user);
          actualWithdrawAmount = afterBalance.sub(beforeBalance);
        }
        // Should be less because the pps is down
        assert.bnLt(actualWithdrawAmount, depositAmount);
        assert.bnEqual(actualWithdrawAmount, withdrawAmount);
      });
    });

    describe("#setOptionAllocation", () => {
      time.revertToSnapshotAfterEach();

      it("should revert if not owner", async function () {
        await expect(
          vault.connect(userSigner).setOptionAllocation(BigNumber.from("100"))
        ).to.be.revertedWith("Ownable: caller is not the owner");
      });

      it("should set the new option allocation percentage", async function () {
        await vault
          .connect(ownerSigner)
          .setOptionAllocation(BigNumber.from("100"));
        assert.bnEqual(
          BigNumber.from(await vault.optionAllocationPct()),
          BigNumber.from("100")
        );
      });
    });

    describe("#setCap", () => {
      time.revertToSnapshotAfterEach();

      it("should revert if not owner", async function () {
        await expect(
          vault.connect(userSigner).setCap(parseEther("10"))
        ).to.be.revertedWith("Ownable: caller is not the owner");
      });

      it("should set the new cap", async function () {
        await vault.connect(ownerSigner).setCap(parseEther("10"));
        assert.equal((await vault.cap()).toString(), parseEther("10"));
      });

      it("should revert when depositing over the cap", async function () {
        const capAmount = BigNumber.from("100000000");
        const depositAmount = BigNumber.from("10000000000");
        await vault.connect(ownerSigner).setCap(capAmount);

        // Provide some WETH to the account
        if (params.collateralAsset === WETH_ADDRESS) {
          const weth = assetContract.connect(userSigner);
          await weth.deposit({ value: depositAmount });
          await weth.approve(vault.address, depositAmount);
        }

        await expect(vault.deposit(depositAmount)).to.be.revertedWith(
          "Exceed cap"
        );
      });
    });

    describe("#shares", () => {
      time.revertToSnapshotAfterEach();

      it("shows correct share balance after redemptions", async function () {
        await assetContract
          .connect(userSigner)
          .approve(vault.address, depositAmount);
        await vault.deposit(depositAmount);
        await depositIntoVault(
          params.collateralAsset,
          thetaVault,
          depositAmount
        );

        await rollToNextOption();

        assert.bnEqual(await vault.shares(user), depositAmount);

        const redeemAmount = BigNumber.from(1);
        await vault.redeem(redeemAmount);

        // Share balance should remain the same because the 1 share
        // is transferred to the user
        assert.bnEqual(await vault.shares(user), depositAmount);

        await vault.transfer(owner, redeemAmount);

        assert.bnEqual(
          await vault.shares(user),
          depositAmount.sub(redeemAmount)
        );
        assert.bnEqual(await vault.shares(owner), redeemAmount);
      });
    });

    describe("#shareBalances", () => {
      time.revertToSnapshotAfterEach();

      it("returns the share balances split", async function () {
        await assetContract
          .connect(userSigner)
          .approve(vault.address, depositAmount);
        await vault.deposit(depositAmount);
        await depositIntoVault(
          params.collateralAsset,
          thetaVault,
          depositAmount
        );

        await rollToNextOption();

        const [heldByAccount1, heldByVault1] = await vault.shareBalances(user);
        assert.bnEqual(heldByAccount1, BigNumber.from(0));
        assert.bnEqual(heldByVault1, depositAmount);

        await vault.redeem(1);
        const [heldByAccount2, heldByVault2] = await vault.shareBalances(user);
        assert.bnEqual(heldByAccount2, BigNumber.from(1));
        assert.bnEqual(heldByVault2, depositAmount.sub(1));
      });
    });

    describe("#shares", () => {
      time.revertToSnapshotAfterEach();

      it("returns the total number of shares", async function () {
        await assetContract
          .connect(userSigner)
          .approve(vault.address, depositAmount);
        await vault.deposit(depositAmount);
        await depositIntoVault(
          params.collateralAsset,
          thetaVault,
          depositAmount
        );

        await rollToNextOption();

        assert.bnEqual(await vault.shares(user), depositAmount);

        // Should remain the same after redemption because it's held on balanceOf
        await vault.redeem(1);
        assert.bnEqual(await vault.shares(user), depositAmount);
      });
    });

    describe("#accountVaultBalance", () => {
      time.revertToSnapshotAfterEach();

      it("returns a lesser underlying amount for user", async function () {
        await assetContract
          .connect(userSigner)
          .approve(vault.address, depositAmount);
        await vault.deposit(depositAmount);
        await depositIntoVault(
          params.collateralAsset,
          thetaVault,
          depositAmount
        );

        await rollToNextOption();

        assert.bnLt(await vault.accountVaultBalance(user), depositAmount);

        await assetContract.connect(userSigner).transfer(owner, depositAmount);
        await assetContract
          .connect(ownerSigner)
          .approve(vault.address, depositAmount);
        await vault.connect(ownerSigner).deposit(depositAmount);

        // decreases after rollToNextOption and deposit
        assert.bnLt(await vault.accountVaultBalance(user), depositAmount);

        const settlementPriceITM = isPut
          ? firstOptionStrike.sub(100000000000)
          : firstOptionStrike.add(100000000000);

        await rollToSecondOption(settlementPriceITM);

        assert.bnLt(await vault.accountVaultBalance(user), depositAmount);
      });
    });

    describe("#decimals", () => {
      it("should return 18 for decimals", async function () {
        assert.equal(
          (await vault.decimals()).toString(),
          tokenDecimals.toString()
        );
      });
    });
  });

  const getTopOfPeriod = async () => {
    const latestTimestamp = (await provider.getBlock("latest")).timestamp;
    let topOfPeriod: number;

    const rem = latestTimestamp % PERIOD;
    if (rem < Math.floor(PERIOD / 2)) {
      topOfPeriod = latestTimestamp - rem + PERIOD;
    } else {
      topOfPeriod = latestTimestamp + rem + PERIOD;
    }
    return topOfPeriod;
  };

  const updateVol = async (asset: string) => {
    const values = [
      BigNumber.from("2000000000"),
      BigNumber.from("2100000000"),
      BigNumber.from("2200000000"),
      BigNumber.from("2150000000"),
      BigNumber.from("2250000000"),
      BigNumber.from("2350000000"),
      BigNumber.from("2450000000"),
      BigNumber.from("2550000000"),
      BigNumber.from("2350000000"),
      BigNumber.from("2450000000"),
      BigNumber.from("2250000000"),
      BigNumber.from("2250000000"),
      BigNumber.from("2650000000"),
    ];

    for (let i = 0; i < values.length; i++) {
      await volOracle.setPrice(values[i]);
      const topOfPeriod = (await getTopOfPeriod()) + PERIOD;
      await time.increaseTo(topOfPeriod);
      await volOracle.mockCommit(
        asset === WETH_ADDRESS ? ethusdcPool : wbtcusdcPool
      );
    }
  };
}

async function depositIntoVault(
  asset: string,
  vault: Contract,
  amount: BigNumberish
) {
  if (asset === WETH_ADDRESS) {
    await vault.depositETH({ value: amount });
  } else {
    await vault.deposit(amount);
  }
}

async function lockedBalanceForRollover(asset: Contract, vault: Contract) {
  let currentBalance = await asset.balanceOf(vault.address);
  let queuedWithdrawAmount =
    (await vault.totalSupply()) == 0
      ? 0
      : (await vault.vaultState()).queuedWithdrawShares
          .mul(currentBalance)
          .div(await vault.totalSupply());
  let balanceSansQueued = currentBalance.sub(queuedWithdrawAmount);
  return balanceSansQueued;
}<|MERGE_RESOLUTION|>--- conflicted
+++ resolved
@@ -163,11 +163,8 @@
     managementFee: BigNumber.from("2000000"),
     performanceFee: BigNumber.from("20000000"),
     optionAllocationPct: BigNumber.from("500"),
-<<<<<<< HEAD
     initialSharePrice: BigNumber.from("10").pow("6").toString(),
-=======
     optionPremium: BigNumber.from("1000").mul(BigNumber.from("10").pow("6")),
->>>>>>> 3275fe70
     minimumSupply: BigNumber.from("10").pow("3").toString(),
     expectedMintAmount: BigNumber.from("5263157894"),
     auctionDuration: 21600,
