--- conflicted
+++ resolved
@@ -1985,7 +1985,6 @@
 
         await vault.maxRedeem();
 
-<<<<<<< HEAD
         assert.bnEqual(
           await assetContract.balanceOf(vault.address),
           BigNumber.from(0)
@@ -2009,9 +2008,6 @@
         );
         assert.bnEqual(await vault.balanceOf(user), params.depositAmount);
         assert.bnEqual(await vault.balanceOf(vault.address), BigNumber.from(0));
-=======
-        await expect(vault.maxRedeem()).to.be.revertedWith("!numShares");
->>>>>>> 950695b0
       });
 
       it("redeems after a deposit what was unredeemed from previous rounds", async function () {
