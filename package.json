--- conflicted
+++ resolved
@@ -84,12 +84,8 @@
     "@chainlink/contracts": "^0.4.0",
     "@openzeppelin/contracts": "4.3.1",
     "@openzeppelin/contracts-upgradeable": "4.3.1",
-<<<<<<< HEAD
-    "@ribbon-finance/rvol": "^1.4.0",
     "@uniswap/v3-core": "^1.0.1",
-=======
     "@ribbon-finance/rvol": "^1.4.2",
->>>>>>> dd927857
     "axios": "^0.21.1",
     "cron": "^1.8.2",
     "discord.js": "^12.5.3",
