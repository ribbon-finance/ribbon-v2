--- conflicted
+++ resolved
@@ -80,18 +80,13 @@
     /// @notice USDC 0xA0b86991c6218b36c1d19D4a2e9Eb0cE3606eB48
     address public immutable USDC;
 
-<<<<<<< HEAD
-    uint256 public constant DELAY = 1 hours;
-
-    uint256 public constant PERIOD = 7 days;
-=======
     /// @notice 1 hour timelock between commitAndClose and rollToNexOption.
     /// 1 hour period allows vault depositors to leave.
-    uint256 public constant delay = 1 hours;
+    uint256 public constant DELAY = 1 hours;
 
     /// @notice 7 day period between each options sale.
-    uint256 public constant period = 7 days;
->>>>>>> afc9d622
+    uint256 public constant PERIOD = 7 days;
+
 
     // Number of weeks per year = 52.142857 weeks * FEE_DECIMALS = 52142857
     // Dividing by weeks per year requires doing num.mul(FEE_DECIMALS).div(WEEKS_PER_YEAR)
