--- conflicted
+++ resolved
@@ -1025,18 +1025,12 @@
         for (uint256 i = 0; i < _whitelist.length; i++) {
             // Distribute to whitelist proportional to the amount of
             // shares they own
-<<<<<<< HEAD
-            _amounts[i] = shares(_whitelist[i]).mul(amount).div(totalSupply);
-
-            token.safeTransfer(_whitelist[i], _amounts[i]);
-=======
             address whitelistedAddress = _whitelist[i];
             _amounts[i] = shares(whitelistedAddress).mul(amount).div(
                 totalSupply
             );
 
             token.safeTransfer(whitelistedAddress, _amounts[i]);
->>>>>>> 42973664
         }
 
         emit DistributePremium(
