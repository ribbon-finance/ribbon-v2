--- conflicted
+++ resolved
@@ -200,52 +200,8 @@
         transferOwnership(_initParams._owner);
 
         keeper = _initParams._keeper;
-<<<<<<< HEAD
         period = _initParams._period;
         weekday = _initParams._weekday;
-=======
-
-        feeRecipient = _initParams._feeRecipient;
-        performanceFee = _initParams._performanceFee;
-        managementFee = _initParams
-            ._managementFee
-            .mul(Vault.FEE_MULTIPLIER)
-            .div(WEEKS_PER_YEAR);
-        vaultParams = _vaultParams;
-
-        uint256 assetBalance =
-            IERC20(vaultParams.asset).balanceOf(address(this));
-        ShareMath.assertUint104(assetBalance);
-        vaultState.lastLockedAmount = uint104(assetBalance);
-
-        vaultState.round = 1;
-
-        require(
-            _initParams._optionsPremiumPricer != address(0),
-            "!_optionsPremiumPricer"
-        );
-        require(
-            _initParams._strikeSelection != address(0),
-            "!_strikeSelection"
-        );
-        require(
-            _initParams._premiumDiscount > 0 &&
-                _initParams._premiumDiscount <
-                100 * Vault.PREMIUM_DISCOUNT_MULTIPLIER,
-            "!_premiumDiscount"
-        );
-        require(
-            _initParams._auctionDuration >= MIN_AUCTION_DURATION,
-            "!_auctionDuration"
-        );
-        require(_initParams._premiumAsset != address(0), "!_premiumAsset");
-        require(_initParams._whitelist.length > 0, "!_whitelist");
-        require(
-            _initParams._whitelist.length <= WHITELIST_LIMIT,
-            "whitelist exceed limit"
-        );
-
->>>>>>> 2d2b2e56
         optionsPremiumPricer = _initParams._optionsPremiumPricer;
         strikeSelection = _initParams._strikeSelection;
         premiumDiscount = _initParams._premiumDiscount;
