--- conflicted
+++ resolved
@@ -16,17 +16,13 @@
 import {IRibbonThetaVault} from "../interfaces/IRibbonThetaVault.sol";
 import {IGnosisAuction} from "../interfaces/IGnosisAuction.sol";
 
-<<<<<<< HEAD
-contract RibbonDeltaVault is RibbonVault, OptionsDeltaVaultStorage {
-=======
 /**
  * UPGRADEABILITY: Since we use the upgradeable proxy pattern, we must observe
  * the inheritance chain closely.
  * Any changes/appends in storage variable needs to happen in RibbonDeltaVaultStorage.
  * RibbonThetaVault should not inherit from any other contract aside from RibbonVault, DSMath, RibbonDeltaVaultStorage
  */
-contract RibbonDeltaVault is RibbonVault, DSMath, RibbonDeltaVaultStorage {
->>>>>>> 81b261a1
+contract RibbonDeltaVault is RibbonVault, RibbonDeltaVaultStorage {
     using SafeERC20 for IERC20;
     using SafeMath for uint256;
     using ShareMath for Vault.DepositReceipt;
