{
<<<<<<< HEAD
<<<<<<< HEAD
  "address": "0x243Dd88AF54F9522ca3b5fb4251f5E8D53cB3FFb",
=======
  "address": "0x10B87D9Cf6892A1951c453a0842D4a5CA70cd00c",
>>>>>>> 8366a09 (Merge with whitelist)
=======
  "address": "0x98d03125c62DaE2328D9d3cb32b7B969e6a87787",
>>>>>>> a2fc6c77
  "abi": [
    {
      "inputs": [
        {
          "internalType": "address",
          "name": "_logic",
          "type": "address"
        },
        {
          "internalType": "address",
          "name": "admin_",
          "type": "address"
        },
        {
          "internalType": "bytes",
          "name": "_data",
          "type": "bytes"
        }
      ],
      "stateMutability": "payable",
      "type": "constructor"
    },
    {
      "anonymous": false,
      "inputs": [
        {
          "indexed": false,
          "internalType": "address",
          "name": "previousAdmin",
          "type": "address"
        },
        {
          "indexed": false,
          "internalType": "address",
          "name": "newAdmin",
          "type": "address"
        }
      ],
      "name": "AdminChanged",
      "type": "event"
    },
    {
      "anonymous": false,
      "inputs": [
        {
          "indexed": true,
          "internalType": "address",
          "name": "implementation",
          "type": "address"
        }
      ],
      "name": "Upgraded",
      "type": "event"
    },
    {
      "stateMutability": "payable",
      "type": "fallback"
    },
    {
      "inputs": [],
      "name": "admin",
      "outputs": [
        {
          "internalType": "address",
          "name": "adminAddress",
          "type": "address"
        }
      ],
      "stateMutability": "nonpayable",
      "type": "function"
    },
    {
      "inputs": [
        {
          "internalType": "address",
          "name": "newAdmin",
          "type": "address"
        }
      ],
      "name": "changeAdmin",
      "outputs": [],
      "stateMutability": "nonpayable",
      "type": "function"
    },
    {
      "inputs": [],
      "name": "implementation",
      "outputs": [
        {
          "internalType": "address",
          "name": "implementationAddress",
          "type": "address"
        }
      ],
      "stateMutability": "nonpayable",
      "type": "function"
    },
    {
      "inputs": [
        {
          "internalType": "address",
          "name": "newImplementation",
          "type": "address"
        }
      ],
      "name": "upgradeTo",
      "outputs": [],
      "stateMutability": "nonpayable",
      "type": "function"
    },
    {
      "inputs": [
        {
          "internalType": "address",
          "name": "newImplementation",
          "type": "address"
        },
        {
          "internalType": "bytes",
          "name": "data",
          "type": "bytes"
        }
      ],
      "name": "upgradeToAndCall",
      "outputs": [],
      "stateMutability": "payable",
      "type": "function"
    },
    {
      "stateMutability": "payable",
      "type": "receive"
    }
  ],
<<<<<<< HEAD
<<<<<<< HEAD
  "transactionHash": "0x67d5f807a4098d84d13eced4d5d02d1ee9643503993614a048a487172b31ae43",
=======
  "transactionHash": "0x7290012bc6b9ace2a187737b3abda8fc1f081a78bfe9dc1b265f8891e67fd521",
>>>>>>> a2fc6c77
  "receipt": {
    "to": null,
    "from": "0xd4816D144C005B29dF24C8eb1865fB8A1e79FdDE",
    "contractAddress": "0x98d03125c62DaE2328D9d3cb32b7B969e6a87787",
    "transactionIndex": 5,
    "gasUsed": "891744",
    "logsBloom": "0x00000000000000000000000000000000000000000000000000800000000000000000000000000000000000000000000000000000000000000000000000000000000000000000000000000000000000000001000000000000000000000000000000000000020000000000000000000800000000000000000000000000000000400000000000000000000000000000000000000008000000000000000000000000000000000000000010000000000000000000000000000000000000000000000000000000000000000000000000000000000000000000020000000000000020000000000000000008000000000000000000000000002000400000000000000000",
    "blockHash": "0xdca41e0d7d0ef4750a26dbdcb7a823d62be9fae5026b194d3e898aafd426bfe1",
    "transactionHash": "0x7290012bc6b9ace2a187737b3abda8fc1f081a78bfe9dc1b265f8891e67fd521",
    "logs": [
      {
<<<<<<< HEAD
        "transactionIndex": 10,
        "blockNumber": 7908382,
        "transactionHash": "0x67d5f807a4098d84d13eced4d5d02d1ee9643503993614a048a487172b31ae43",
        "address": "0x243Dd88AF54F9522ca3b5fb4251f5E8D53cB3FFb",
=======
  "transactionHash": "0x3a69b6d84da6715f749e6ce5cec4390e310a31cd419c718f16a96c72608abf04",
  "receipt": {
    "to": null,
    "from": "0xd4816D144C005B29dF24C8eb1865fB8A1e79FdDE",
    "contractAddress": "0x10B87D9Cf6892A1951c453a0842D4a5CA70cd00c",
    "transactionIndex": 7,
    "gasUsed": "891732",
    "logsBloom": "0x00000000000000000000000000000000000000000000000000800000000000000000000000000000000000000000000000000000000000000000000000000000000000000000000000000000000000000001000040000000000000000000000000000000020000000000000000000800000000000000000000000000000000400000000000000000000000000000000000000000000000000000000000000000000000000000000010000000000000000000000000000000000000000000000000000000000000000000000000000000000000000000000000000108000020000000000000000008000000000000000000000000000000400000000000000000",
    "blockHash": "0x4e272affba2ac7865de45041637462ac54db9271cd448919d10d32c94f8d3150",
    "transactionHash": "0x3a69b6d84da6715f749e6ce5cec4390e310a31cd419c718f16a96c72608abf04",
    "logs": [
      {
        "transactionIndex": 7,
        "blockNumber": 7832175,
        "transactionHash": "0x3a69b6d84da6715f749e6ce5cec4390e310a31cd419c718f16a96c72608abf04",
        "address": "0x10B87D9Cf6892A1951c453a0842D4a5CA70cd00c",
>>>>>>> 8366a09 (Merge with whitelist)
=======
        "transactionIndex": 5,
        "blockNumber": 7957363,
        "transactionHash": "0x7290012bc6b9ace2a187737b3abda8fc1f081a78bfe9dc1b265f8891e67fd521",
        "address": "0x98d03125c62DaE2328D9d3cb32b7B969e6a87787",
>>>>>>> a2fc6c77
        "topics": [
          "0x8be0079c531659141344cd1fd0a4f28419497f9722a3daafe3b4186f6b6457e0",
          "0x0000000000000000000000000000000000000000000000000000000000000000",
          "0x000000000000000000000000d4816d144c005b29df24c8eb1865fb8a1e79fdde"
        ],
        "data": "0x",
<<<<<<< HEAD
<<<<<<< HEAD
        "logIndex": 57,
        "blockHash": "0x89fa5e46486f88ee8748b5f82131ac321f19685da4632a5f89b5148ea5007fe6"
      },
      {
        "transactionIndex": 10,
        "blockNumber": 7908382,
        "transactionHash": "0x67d5f807a4098d84d13eced4d5d02d1ee9643503993614a048a487172b31ae43",
        "address": "0x243Dd88AF54F9522ca3b5fb4251f5E8D53cB3FFb",
=======
        "logIndex": 7,
        "blockHash": "0x4e272affba2ac7865de45041637462ac54db9271cd448919d10d32c94f8d3150"
      },
      {
        "transactionIndex": 7,
        "blockNumber": 7832175,
        "transactionHash": "0x3a69b6d84da6715f749e6ce5cec4390e310a31cd419c718f16a96c72608abf04",
        "address": "0x10B87D9Cf6892A1951c453a0842D4a5CA70cd00c",
>>>>>>> 8366a09 (Merge with whitelist)
=======
        "logIndex": 1,
        "blockHash": "0xdca41e0d7d0ef4750a26dbdcb7a823d62be9fae5026b194d3e898aafd426bfe1"
      },
      {
        "transactionIndex": 5,
        "blockNumber": 7957363,
        "transactionHash": "0x7290012bc6b9ace2a187737b3abda8fc1f081a78bfe9dc1b265f8891e67fd521",
        "address": "0x98d03125c62DaE2328D9d3cb32b7B969e6a87787",
>>>>>>> a2fc6c77
        "topics": [
          "0x8be0079c531659141344cd1fd0a4f28419497f9722a3daafe3b4186f6b6457e0",
          "0x000000000000000000000000d4816d144c005b29df24c8eb1865fb8a1e79fdde",
          "0x000000000000000000000000d4816d144c005b29df24c8eb1865fb8a1e79fdde"
        ],
        "data": "0x",
<<<<<<< HEAD
<<<<<<< HEAD
        "logIndex": 58,
        "blockHash": "0x89fa5e46486f88ee8748b5f82131ac321f19685da4632a5f89b5148ea5007fe6"
      }
    ],
    "blockNumber": 7908382,
    "cumulativeGasUsed": "2442169",
=======
        "logIndex": 8,
        "blockHash": "0x4e272affba2ac7865de45041637462ac54db9271cd448919d10d32c94f8d3150"
      }
    ],
    "blockNumber": 7832175,
    "cumulativeGasUsed": "1262206",
>>>>>>> 8366a09 (Merge with whitelist)
=======
        "logIndex": 2,
        "blockHash": "0xdca41e0d7d0ef4750a26dbdcb7a823d62be9fae5026b194d3e898aafd426bfe1"
      }
    ],
    "blockNumber": 7957363,
    "cumulativeGasUsed": "1229401",
>>>>>>> a2fc6c77
    "status": 1,
    "byzantium": true
  },
  "args": [
    "0x87e94618B305c5305B4502807C86B6C28Ad5b592",
    "0xd4816D144C005B29dF24C8eb1865fB8A1e79FdDE",
    "0xf60f764500000000000000000000000000000000000000000000000000000000000000e000000000000000000000000000000000000000000000000000000000000000000000000000000000000000000000000000000000000000000000000000000012000000000000000000000000b31f66aa3c1e785363f0875a1b74e27b85fd66c7000000000000000000000000b31f66aa3c1e785363f0875a1b74e27b85fd66c700000000000000000000000000000000000000000000000000000002540be40000000000000000000000000000000000000000000000003635c9adc5dea00000000000000000000000000000d4816d144c005b29df24c8eb1865fb8a1e79fdde000000000000000000000000d4816d144c005b29df24c8eb1865fb8a1e79fdde000000000000000000000000d4816d144c005b29df24c8eb1865fb8a1e79fdde00000000000000000000000000000000000000000000000000000000001e8480000000000000000000000000000000000000000000000000000000000098968000000000000000000000000000000000000000000000000000000000000001a000000000000000000000000000000000000000000000000000000000000001e0000000000000000000000000bd51039959a136d7bf7cdce956ad42fe03805b2100000000000000000000000005351bd699860ce7c7282eb4ac3c92f188e3dbed00000000000000000000000000000000000000000000000000000000000000c80000000000000000000000000000000000000000000000000000000000000e10000000000000000000000000000000000000000000000000000000000000000000000000000000000000000000000000000000000000000000000000000002200000000000000000000000000000000000000000000000000000000000000017526962626f6e2041564158205468657461205661756c74000000000000000000000000000000000000000000000000000000000000000000000000000000000b72415641582d544845544100000000000000000000000000000000000000000000000000000000000000000000000000000000000000000000000000000000010000000000000000000000000000000000000000000000000000000000000000"
  ],
  "solcInputHash": "550c35b3993b0d52bc806d69687ed4ab",
  "metadata": "{\"compiler\":{\"version\":\"0.8.4+commit.c7e474f2\"},\"language\":\"Solidity\",\"output\":{\"abi\":[{\"inputs\":[{\"internalType\":\"address\",\"name\":\"_logic\",\"type\":\"address\"},{\"internalType\":\"address\",\"name\":\"admin_\",\"type\":\"address\"},{\"internalType\":\"bytes\",\"name\":\"_data\",\"type\":\"bytes\"}],\"stateMutability\":\"payable\",\"type\":\"constructor\"},{\"anonymous\":false,\"inputs\":[{\"indexed\":false,\"internalType\":\"address\",\"name\":\"previousAdmin\",\"type\":\"address\"},{\"indexed\":false,\"internalType\":\"address\",\"name\":\"newAdmin\",\"type\":\"address\"}],\"name\":\"AdminChanged\",\"type\":\"event\"},{\"anonymous\":false,\"inputs\":[{\"indexed\":true,\"internalType\":\"address\",\"name\":\"implementation\",\"type\":\"address\"}],\"name\":\"Upgraded\",\"type\":\"event\"},{\"stateMutability\":\"payable\",\"type\":\"fallback\"},{\"inputs\":[],\"name\":\"admin\",\"outputs\":[{\"internalType\":\"address\",\"name\":\"adminAddress\",\"type\":\"address\"}],\"stateMutability\":\"nonpayable\",\"type\":\"function\"},{\"inputs\":[{\"internalType\":\"address\",\"name\":\"newAdmin\",\"type\":\"address\"}],\"name\":\"changeAdmin\",\"outputs\":[],\"stateMutability\":\"nonpayable\",\"type\":\"function\"},{\"inputs\":[],\"name\":\"implementation\",\"outputs\":[{\"internalType\":\"address\",\"name\":\"implementationAddress\",\"type\":\"address\"}],\"stateMutability\":\"nonpayable\",\"type\":\"function\"},{\"inputs\":[{\"internalType\":\"address\",\"name\":\"newImplementation\",\"type\":\"address\"}],\"name\":\"upgradeTo\",\"outputs\":[],\"stateMutability\":\"nonpayable\",\"type\":\"function\"},{\"inputs\":[{\"internalType\":\"address\",\"name\":\"newImplementation\",\"type\":\"address\"},{\"internalType\":\"bytes\",\"name\":\"data\",\"type\":\"bytes\"}],\"name\":\"upgradeToAndCall\",\"outputs\":[],\"stateMutability\":\"payable\",\"type\":\"function\"},{\"stateMutability\":\"payable\",\"type\":\"receive\"}],\"devdoc\":{\"details\":\"This contract combines an upgradeability proxy with an authorization mechanism for administrative tasks. All external functions in this contract must be guarded by the `ifAdmin` modifier. See ethereum/solidity#3864 for a Solidity feature proposal that would enable this to be done automatically.\",\"events\":{\"AdminChanged(address,address)\":{\"details\":\"Emitted when the administration has been transferred.\",\"params\":{\"newAdmin\":\"Address of the new admin.\",\"previousAdmin\":\"Address of the previous admin.\"}}},\"kind\":\"dev\",\"methods\":{\"admin()\":{\"returns\":{\"adminAddress\":\"The address of the proxy admin.\"}},\"changeAdmin(address)\":{\"details\":\"Changes the admin of the proxy. Only the current admin can call this function.\",\"params\":{\"newAdmin\":\"Address to transfer proxy administration to.\"}},\"constructor\":{\"params\":{\"_data\":\"Data to send as msg.data to the implementation to initialize the proxied contract. It should include the signature and the parameters of the function to be called, as described in https://solidity.readthedocs.io/en/v0.4.24/abi-spec.html#function-selector-and-argument-encoding. This parameter is optional, if no data is given the initialization call to proxied contract will be skipped.\",\"_logic\":\"address of the initial implementation.\",\"admin_\":\"Address of the proxy administrator.\"}},\"implementation()\":{\"returns\":{\"implementationAddress\":\"The address of the implementation.\"}},\"upgradeTo(address)\":{\"details\":\"Upgrade the backing implementation of the proxy. Only the admin can call this function.\",\"params\":{\"newImplementation\":\"Address of the new implementation.\"}},\"upgradeToAndCall(address,bytes)\":{\"details\":\"Upgrade the backing implementation of the proxy and call a function on the new implementation. This is useful to initialize the proxied contract.\",\"params\":{\"data\":\"Data to send as msg.data in the low level call. It should include the signature and the parameters of the function to be called, as described in https://solidity.readthedocs.io/en/v0.4.24/abi-spec.html#function-selector-and-argument-encoding.\",\"newImplementation\":\"Address of the new implementation.\"}}},\"stateVariables\":{\"ADMIN_SLOT\":{\"details\":\"Storage slot with the admin of the contract. This is the keccak-256 hash of \\\"eip1967.proxy.admin\\\" subtracted by 1, and is validated in the constructor.\"}},\"title\":\"AdminUpgradeabilityProxy\",\"version\":1},\"userdoc\":{\"kind\":\"user\",\"methods\":{\"constructor\":{\"notice\":\"Contract constructor.\"}},\"version\":1}},\"settings\":{\"compilationTarget\":{\"contracts/vendor/upgrades/AdminUpgradeabilityProxy.sol\":\"AdminUpgradeabilityProxy\"},\"evmVersion\":\"istanbul\",\"libraries\":{\"contracts/libraries/VaultLifecycle.sol:VaultLifecycle\":\"0xe0854ddd162ffe4e2ff1db6e62b544521cb9223e\"},\"metadata\":{\"bytecodeHash\":\"ipfs\",\"useLiteralContent\":true},\"optimizer\":{\"enabled\":true,\"runs\":200},\"remappings\":[]},\"sources\":{\"@openzeppelin/contracts/utils/Address.sol\":{\"content\":\"// SPDX-License-Identifier: MIT\\n\\npragma solidity ^0.8.0;\\n\\n/**\\n * @dev Collection of functions related to the address type\\n */\\nlibrary Address {\\n    /**\\n     * @dev Returns true if `account` is a contract.\\n     *\\n     * [IMPORTANT]\\n     * ====\\n     * It is unsafe to assume that an address for which this function returns\\n     * false is an externally-owned account (EOA) and not a contract.\\n     *\\n     * Among others, `isContract` will return false for the following\\n     * types of addresses:\\n     *\\n     *  - an externally-owned account\\n     *  - a contract in construction\\n     *  - an address where a contract will be created\\n     *  - an address where a contract lived, but was destroyed\\n     * ====\\n     */\\n    function isContract(address account) internal view returns (bool) {\\n        // This method relies on extcodesize, which returns 0 for contracts in\\n        // construction, since the code is only stored at the end of the\\n        // constructor execution.\\n\\n        uint256 size;\\n        assembly {\\n            size := extcodesize(account)\\n        }\\n        return size > 0;\\n    }\\n\\n    /**\\n     * @dev Replacement for Solidity's `transfer`: sends `amount` wei to\\n     * `recipient`, forwarding all available gas and reverting on errors.\\n     *\\n     * https://eips.ethereum.org/EIPS/eip-1884[EIP1884] increases the gas cost\\n     * of certain opcodes, possibly making contracts go over the 2300 gas limit\\n     * imposed by `transfer`, making them unable to receive funds via\\n     * `transfer`. {sendValue} removes this limitation.\\n     *\\n     * https://diligence.consensys.net/posts/2019/09/stop-using-soliditys-transfer-now/[Learn more].\\n     *\\n     * IMPORTANT: because control is transferred to `recipient`, care must be\\n     * taken to not create reentrancy vulnerabilities. Consider using\\n     * {ReentrancyGuard} or the\\n     * https://solidity.readthedocs.io/en/v0.5.11/security-considerations.html#use-the-checks-effects-interactions-pattern[checks-effects-interactions pattern].\\n     */\\n    function sendValue(address payable recipient, uint256 amount) internal {\\n        require(address(this).balance >= amount, \\\"Address: insufficient balance\\\");\\n\\n        (bool success, ) = recipient.call{value: amount}(\\\"\\\");\\n        require(success, \\\"Address: unable to send value, recipient may have reverted\\\");\\n    }\\n\\n    /**\\n     * @dev Performs a Solidity function call using a low level `call`. A\\n     * plain `call` is an unsafe replacement for a function call: use this\\n     * function instead.\\n     *\\n     * If `target` reverts with a revert reason, it is bubbled up by this\\n     * function (like regular Solidity function calls).\\n     *\\n     * Returns the raw returned data. To convert to the expected return value,\\n     * use https://solidity.readthedocs.io/en/latest/units-and-global-variables.html?highlight=abi.decode#abi-encoding-and-decoding-functions[`abi.decode`].\\n     *\\n     * Requirements:\\n     *\\n     * - `target` must be a contract.\\n     * - calling `target` with `data` must not revert.\\n     *\\n     * _Available since v3.1._\\n     */\\n    function functionCall(address target, bytes memory data) internal returns (bytes memory) {\\n        return functionCall(target, data, \\\"Address: low-level call failed\\\");\\n    }\\n\\n    /**\\n     * @dev Same as {xref-Address-functionCall-address-bytes-}[`functionCall`], but with\\n     * `errorMessage` as a fallback revert reason when `target` reverts.\\n     *\\n     * _Available since v3.1._\\n     */\\n    function functionCall(\\n        address target,\\n        bytes memory data,\\n        string memory errorMessage\\n    ) internal returns (bytes memory) {\\n        return functionCallWithValue(target, data, 0, errorMessage);\\n    }\\n\\n    /**\\n     * @dev Same as {xref-Address-functionCall-address-bytes-}[`functionCall`],\\n     * but also transferring `value` wei to `target`.\\n     *\\n     * Requirements:\\n     *\\n     * - the calling contract must have an ETH balance of at least `value`.\\n     * - the called Solidity function must be `payable`.\\n     *\\n     * _Available since v3.1._\\n     */\\n    function functionCallWithValue(\\n        address target,\\n        bytes memory data,\\n        uint256 value\\n    ) internal returns (bytes memory) {\\n        return functionCallWithValue(target, data, value, \\\"Address: low-level call with value failed\\\");\\n    }\\n\\n    /**\\n     * @dev Same as {xref-Address-functionCallWithValue-address-bytes-uint256-}[`functionCallWithValue`], but\\n     * with `errorMessage` as a fallback revert reason when `target` reverts.\\n     *\\n     * _Available since v3.1._\\n     */\\n    function functionCallWithValue(\\n        address target,\\n        bytes memory data,\\n        uint256 value,\\n        string memory errorMessage\\n    ) internal returns (bytes memory) {\\n        require(address(this).balance >= value, \\\"Address: insufficient balance for call\\\");\\n        require(isContract(target), \\\"Address: call to non-contract\\\");\\n\\n        (bool success, bytes memory returndata) = target.call{value: value}(data);\\n        return verifyCallResult(success, returndata, errorMessage);\\n    }\\n\\n    /**\\n     * @dev Same as {xref-Address-functionCall-address-bytes-}[`functionCall`],\\n     * but performing a static call.\\n     *\\n     * _Available since v3.3._\\n     */\\n    function functionStaticCall(address target, bytes memory data) internal view returns (bytes memory) {\\n        return functionStaticCall(target, data, \\\"Address: low-level static call failed\\\");\\n    }\\n\\n    /**\\n     * @dev Same as {xref-Address-functionCall-address-bytes-string-}[`functionCall`],\\n     * but performing a static call.\\n     *\\n     * _Available since v3.3._\\n     */\\n    function functionStaticCall(\\n        address target,\\n        bytes memory data,\\n        string memory errorMessage\\n    ) internal view returns (bytes memory) {\\n        require(isContract(target), \\\"Address: static call to non-contract\\\");\\n\\n        (bool success, bytes memory returndata) = target.staticcall(data);\\n        return verifyCallResult(success, returndata, errorMessage);\\n    }\\n\\n    /**\\n     * @dev Same as {xref-Address-functionCall-address-bytes-}[`functionCall`],\\n     * but performing a delegate call.\\n     *\\n     * _Available since v3.4._\\n     */\\n    function functionDelegateCall(address target, bytes memory data) internal returns (bytes memory) {\\n        return functionDelegateCall(target, data, \\\"Address: low-level delegate call failed\\\");\\n    }\\n\\n    /**\\n     * @dev Same as {xref-Address-functionCall-address-bytes-string-}[`functionCall`],\\n     * but performing a delegate call.\\n     *\\n     * _Available since v3.4._\\n     */\\n    function functionDelegateCall(\\n        address target,\\n        bytes memory data,\\n        string memory errorMessage\\n    ) internal returns (bytes memory) {\\n        require(isContract(target), \\\"Address: delegate call to non-contract\\\");\\n\\n        (bool success, bytes memory returndata) = target.delegatecall(data);\\n        return verifyCallResult(success, returndata, errorMessage);\\n    }\\n\\n    /**\\n     * @dev Tool to verifies that a low level call was successful, and revert if it wasn't, either by bubbling the\\n     * revert reason using the provided one.\\n     *\\n     * _Available since v4.3._\\n     */\\n    function verifyCallResult(\\n        bool success,\\n        bytes memory returndata,\\n        string memory errorMessage\\n    ) internal pure returns (bytes memory) {\\n        if (success) {\\n            return returndata;\\n        } else {\\n            // Look for revert reason and bubble it up if present\\n            if (returndata.length > 0) {\\n                // The easiest way to bubble the revert reason is using memory via assembly\\n\\n                assembly {\\n                    let returndata_size := mload(returndata)\\n                    revert(add(32, returndata), returndata_size)\\n                }\\n            } else {\\n                revert(errorMessage);\\n            }\\n        }\\n    }\\n}\\n\",\"keccak256\":\"0x3336baae5cf23e94274d75336e2d412193be508504aee185e61dc7d58cd05c8a\",\"license\":\"MIT\"},\"contracts/vendor/upgrades/AdminUpgradeabilityProxy.sol\":{\"content\":\"// SPDX-License-Identifier: MIT\\n\\npragma solidity >=0.6.8;\\n\\nimport './UpgradeabilityProxy.sol';\\n\\n/**\\n * @title AdminUpgradeabilityProxy\\n * @dev This contract combines an upgradeability proxy with an authorization\\n * mechanism for administrative tasks.\\n * All external functions in this contract must be guarded by the\\n * `ifAdmin` modifier. See ethereum/solidity#3864 for a Solidity\\n * feature proposal that would enable this to be done automatically.\\n */\\ncontract AdminUpgradeabilityProxy is UpgradeabilityProxy {\\n  /**\\n   * Contract constructor.\\n   * @param _logic address of the initial implementation.\\n   * @param admin_ Address of the proxy administrator.\\n   * @param _data Data to send as msg.data to the implementation to initialize the proxied contract.\\n   * It should include the signature and the parameters of the function to be called, as described in\\n   * https://solidity.readthedocs.io/en/v0.4.24/abi-spec.html#function-selector-and-argument-encoding.\\n   * This parameter is optional, if no data is given the initialization call to proxied contract will be skipped.\\n   */\\n  constructor(address _logic, address admin_, bytes memory _data) UpgradeabilityProxy(_logic, _data) payable {\\n    assert(ADMIN_SLOT == bytes32(uint256(keccak256('eip1967.proxy.admin')) - 1));\\n    _setAdmin(admin_);\\n  }\\n\\n  /**\\n   * @dev Emitted when the administration has been transferred.\\n   * @param previousAdmin Address of the previous admin.\\n   * @param newAdmin Address of the new admin.\\n   */\\n  event AdminChanged(address previousAdmin, address newAdmin);\\n\\n  /**\\n   * @dev Storage slot with the admin of the contract.\\n   * This is the keccak-256 hash of \\\"eip1967.proxy.admin\\\" subtracted by 1, and is\\n   * validated in the constructor.\\n   */\\n\\n  bytes32 internal constant ADMIN_SLOT = 0xb53127684a568b3173ae13b9f8a6016e243e63b6e8ee1178d6a717850b5d6103;\\n\\n  /**\\n   * @dev Modifier to check whether the `msg.sender` is the admin.\\n   * If it is, it will run the function. Otherwise, it will delegate the call\\n   * to the implementation.\\n   */\\n  modifier ifAdmin() {\\n    if (msg.sender == _admin()) {\\n      _;\\n    } else {\\n      _fallback();\\n    }\\n  }\\n\\n  /**\\n   * @return adminAddress The address of the proxy admin.\\n   */\\n  function admin() external ifAdmin returns (address adminAddress) {\\n    return _admin();\\n  }\\n\\n  /**\\n   * @return implementationAddress The address of the implementation.\\n   */\\n  function implementation() external ifAdmin returns (address implementationAddress) {\\n    return _implementation();\\n  }\\n\\n  /**\\n   * @dev Changes the admin of the proxy.\\n   * Only the current admin can call this function.\\n   * @param newAdmin Address to transfer proxy administration to.\\n   */\\n  function changeAdmin(address newAdmin) external ifAdmin {\\n    require(newAdmin != address(0), \\\"Cannot change the admin of a proxy to the zero address\\\");\\n    emit AdminChanged(_admin(), newAdmin);\\n    _setAdmin(newAdmin);\\n  }\\n\\n  /**\\n   * @dev Upgrade the backing implementation of the proxy.\\n   * Only the admin can call this function.\\n   * @param newImplementation Address of the new implementation.\\n   */\\n  function upgradeTo(address newImplementation) external ifAdmin {\\n    _upgradeTo(newImplementation);\\n  }\\n\\n  /**\\n   * @dev Upgrade the backing implementation of the proxy and call a function\\n   * on the new implementation.\\n   * This is useful to initialize the proxied contract.\\n   * @param newImplementation Address of the new implementation.\\n   * @param data Data to send as msg.data in the low level call.\\n   * It should include the signature and the parameters of the function to be called, as described in\\n   * https://solidity.readthedocs.io/en/v0.4.24/abi-spec.html#function-selector-and-argument-encoding.\\n   */\\n  function upgradeToAndCall(address newImplementation, bytes calldata data) payable external ifAdmin {\\n    _upgradeTo(newImplementation);\\n    (bool success,) = newImplementation.delegatecall(data);\\n    require(success);\\n  }\\n\\n  /**\\n   * @return adm The admin slot.\\n   */\\n  function _admin() internal view returns (address adm) {\\n    bytes32 slot = ADMIN_SLOT;\\n    assembly {\\n      adm := sload(slot)\\n    }\\n  }\\n\\n  /**\\n   * @dev Sets the address of the proxy admin.\\n   * @param newAdmin Address of the new proxy admin.\\n   */\\n  function _setAdmin(address newAdmin) internal {\\n    bytes32 slot = ADMIN_SLOT;\\n\\n    assembly {\\n      sstore(slot, newAdmin)\\n    }\\n  }\\n\\n  /**\\n   * @dev Only fall back when the sender is not the admin.\\n   */\\n  function _willFallback() internal override virtual {\\n    require(msg.sender != _admin(), \\\"Cannot call fallback function from the proxy admin\\\");\\n    super._willFallback();\\n  }\\n}\\n\",\"keccak256\":\"0xb4950866bd640d9348e0b7cc56218d9f24312b7ec3c35fcf7ec26753bb3e48ce\",\"license\":\"MIT\"},\"contracts/vendor/upgrades/Proxy.sol\":{\"content\":\"// SPDX-License-Identifier: MIT\\npragma solidity =0.8.4;\\n\\n/**\\n * @title Proxy\\n * @dev Implements delegation of calls to other contracts, with proper\\n * forwarding of return values and bubbling of failures.\\n * It defines a fallback function that delegates all calls to the address\\n * returned by the abstract _implementation() internal function.\\n */\\nabstract contract Proxy {\\n  /**\\n   * @dev Fallback function.\\n   * Implemented entirely in `_fallback`.\\n   */\\n  fallback () payable external {\\n    _fallback();\\n  }\\n\\n  /**\\n   * @dev Receive function.\\n   * Implemented entirely in `_fallback`.\\n   */\\n  receive () payable external {\\n    // _fallback();\\n  }\\n\\n  /**\\n   * @return The Address of the implementation.\\n   */\\n  function _implementation() internal virtual view returns (address);\\n\\n  /**\\n   * @dev Delegates execution to an implementation contract.\\n   * This is a low level function that doesn't return to its internal call site.\\n   * It will return to the external caller whatever the implementation returns.\\n   * @param implementation Address to delegate.\\n   */\\n  function _delegate(address implementation) internal {\\n    assembly {\\n      // Copy msg.data. We take full control of memory in this inline assembly\\n      // block because it will not return to Solidity code. We overwrite the\\n      // Solidity scratch pad at memory position 0.\\n      calldatacopy(0, 0, calldatasize())\\n\\n      // Call the implementation.\\n      // out and outsize are 0 because we don't know the size yet.\\n      let result := delegatecall(gas(), implementation, 0, calldatasize(), 0, 0)\\n\\n      // Copy the returned data.\\n      returndatacopy(0, 0, returndatasize())\\n\\n      switch result\\n      // delegatecall returns 0 on error.\\n      case 0 { revert(0, returndatasize()) }\\n      default { return(0, returndatasize()) }\\n    }\\n  }\\n\\n  /**\\n   * @dev Function that is run as the first thing in the fallback function.\\n   * Can be redefined in derived contracts to add functionality.\\n   * Redefinitions must call super._willFallback().\\n   */\\n  function _willFallback() internal virtual {\\n  }\\n\\n  /**\\n   * @dev fallback implementation.\\n   * Extracted to enable manual triggering.\\n   */\\n  function _fallback() internal {\\n    _willFallback();\\n    _delegate(_implementation());\\n  }\\n}\\n\",\"keccak256\":\"0xb7343b1d10f8f15fa7588e6d867d172a8f4aa03ab7390bfe5b6d387f21e85870\",\"license\":\"MIT\"},\"contracts/vendor/upgrades/UpgradeabilityProxy.sol\":{\"content\":\"// SPDX-License-Identifier: MIT\\npragma solidity =0.8.4;\\n\\nimport './Proxy.sol';\\nimport '@openzeppelin/contracts/utils/Address.sol';\\n\\n/**\\n * @title UpgradeabilityProxy\\n * @dev This contract implements a proxy that allows to change the\\n * implementation address to which it will delegate.\\n * Such a change is called an implementation upgrade.\\n */\\ncontract UpgradeabilityProxy is Proxy {\\n  /**\\n   * @dev Contract constructor.\\n   * @param _logic Address of the initial implementation.\\n   * @param _data Data to send as msg.data to the implementation to initialize the proxied contract.\\n   * It should include the signature and the parameters of the function to be called, as described in\\n   * https://solidity.readthedocs.io/en/v0.4.24/abi-spec.html#function-selector-and-argument-encoding.\\n   * This parameter is optional, if no data is given the initialization call to proxied contract will be skipped.\\n   */\\n  constructor(address _logic, bytes memory _data) payable {\\n    assert(IMPLEMENTATION_SLOT == bytes32(uint256(keccak256('eip1967.proxy.implementation')) - 1));\\n    _setImplementation(_logic);\\n    if(_data.length > 0) {\\n      (bool success,) = _logic.delegatecall(_data);\\n      require(success);\\n    }\\n  }\\n\\n  /**\\n   * @dev Emitted when the implementation is upgraded.\\n   * @param implementation Address of the new implementation.\\n   */\\n  event Upgraded(address indexed implementation);\\n\\n  /**\\n   * @dev Storage slot with the address of the current implementation.\\n   * This is the keccak-256 hash of \\\"eip1967.proxy.implementation\\\" subtracted by 1, and is\\n   * validated in the constructor.\\n   */\\n  bytes32 internal constant IMPLEMENTATION_SLOT = 0x360894a13ba1a3210667c828492db98dca3e2076cc3735a920a3ca505d382bbc;\\n\\n  /**\\n   * @dev Returns the current implementation.\\n   * @return impl Address of the current implementation\\n   */\\n  function _implementation() internal override view returns (address impl) {\\n    bytes32 slot = IMPLEMENTATION_SLOT;\\n    assembly {\\n      impl := sload(slot)\\n    }\\n  }\\n\\n  /**\\n   * @dev Upgrades the proxy to a new implementation.\\n   * @param newImplementation Address of the new implementation.\\n   */\\n  function _upgradeTo(address newImplementation) internal {\\n    _setImplementation(newImplementation);\\n    emit Upgraded(newImplementation);\\n  }\\n\\n  /**\\n   * @dev Sets the implementation address of the proxy.\\n   * @param newImplementation Address of the new implementation.\\n   */\\n  function _setImplementation(address newImplementation) internal {\\n    require(Address.isContract(newImplementation), \\\"Cannot set a proxy implementation to a non-contract address\\\");\\n\\n    bytes32 slot = IMPLEMENTATION_SLOT;\\n\\n    assembly {\\n      sstore(slot, newImplementation)\\n    }\\n  }\\n}\\n\",\"keccak256\":\"0xbc609da5fd7f73c75e06d3239203a36f51f1b0507c08ed0e728887ed6ade8d31\",\"license\":\"MIT\"}},\"version\":1}",
  "bytecode": "0x608060405260405162000a8038038062000a80833981016040819052620000269162000243565b82816200005560017f360894a13ba1a3210667c828492db98dca3e2076cc3735a920a3ca505d382bbd6200033d565b60008051602062000a60833981519152146200008157634e487b7160e01b600052600160045260246000fd5b6200008c8262000180565b80511562000103576000826001600160a01b031682604051620000b091906200031f565b600060405180830381855af49150503d8060008114620000ed576040519150601f19603f3d011682016040523d82523d6000602084013e620000f2565b606091505b50509050806200010157600080fd5b505b5062000133905060017fb53127684a568b3173ae13b9f8a6016e243e63b6e8ee1178d6a717850b5d61046200033d565b60008051602062000a40833981519152146200015f57634e487b7160e01b600052600160045260246000fd5b620001778260008051602062000a4083398151915255565b505050620003aa565b62000196816200022060201b620003d71760201c565b6200020d5760405162461bcd60e51b815260206004820152603b60248201527f43616e6e6f742073657420612070726f787920696d706c656d656e746174696f60448201527f6e20746f2061206e6f6e2d636f6e747261637420616464726573730000000000606482015260840160405180910390fd5b60008051602062000a6083398151915255565b3b151590565b80516001600160a01b03811681146200023e57600080fd5b919050565b60008060006060848603121562000258578283fd5b620002638462000226565b9250620002736020850162000226565b60408501519092506001600160401b038082111562000290578283fd5b818601915086601f830112620002a4578283fd5b815181811115620002b957620002b962000394565b604051601f8201601f19908116603f01168101908382118183101715620002e457620002e462000394565b81604052828152896020848701011115620002fd578586fd5b6200031083602083016020880162000361565b80955050505050509250925092565b600082516200033381846020870162000361565b9190910192915050565b6000828210156200035c57634e487b7160e01b81526011600452602481fd5b500390565b60005b838110156200037e57818101518382015260200162000364565b838111156200038e576000848401525b50505050565b634e487b7160e01b600052604160045260246000fd5b61068680620003ba6000396000f3fe60806040526004361061004e5760003560e01c80633659cfe61461005f5780634f1ef2861461007f5780635c60da1b146100925780638f283970146100c3578063f851a440146100e357610055565b3661005557005b61005d6100f8565b005b34801561006b57600080fd5b5061005d61007a366004610581565b610132565b61005d61008d3660046105a2565b61016f565b34801561009e57600080fd5b506100a761021e565b6040516001600160a01b03909116815260200160405180910390f35b3480156100cf57600080fd5b5061005d6100de366004610581565b610280565b3480156100ef57600080fd5b506100a7610392565b6101006103dd565b61013061012b7f360894a13ba1a3210667c828492db98dca3e2076cc3735a920a3ca505d382bbc5490565b610469565b565b600080516020610631833981519152546001600160a01b0316336001600160a01b03161415610167576101648161048d565b50565b6101646100f8565b600080516020610631833981519152546001600160a01b0316336001600160a01b03161415610211576101a18361048d565b6000836001600160a01b031683836040516101bd929190610620565b600060405180830381855af49150503d80600081146101f8576040519150601f19603f3d011682016040523d82523d6000602084013e6101fd565b606091505b505090508061020b57600080fd5b50505050565b6102196100f8565b505050565b60006102366000805160206106318339815191525490565b6001600160a01b0316336001600160a01b0316141561027557507f360894a13ba1a3210667c828492db98dca3e2076cc3735a920a3ca505d382bbc5490565b61027d6100f8565b90565b600080516020610631833981519152546001600160a01b0316336001600160a01b03161415610167576001600160a01b0381166103235760405162461bcd60e51b815260206004820152603660248201527f43616e6e6f74206368616e6765207468652061646d696e206f6620612070726f604482015275787920746f20746865207a65726f206164647265737360501b60648201526084015b60405180910390fd5b7f7e644d79422f17c01e4894b5f4f588d331ebfa28653d42ae832dc59e38c9798f61035a6000805160206106318339815191525490565b604080516001600160a01b03928316815291841660208301520160405180910390a16101648160008051602061063183398151915255565b60006103aa6000805160206106318339815191525490565b6001600160a01b0316336001600160a01b0316141561027557506000805160206106318339815191525490565b3b151590565b600080516020610631833981519152546001600160a01b0316336001600160a01b031614156101305760405162461bcd60e51b815260206004820152603260248201527f43616e6e6f742063616c6c2066616c6c6261636b2066756e6374696f6e20667260448201527137b6903a343290383937bc3c9030b236b4b760711b606482015260840161031a565b3660008037600080366000845af43d6000803e808015610488573d6000f35b3d6000fd5b610496816104cd565b6040516001600160a01b038216907fbc7cd75a20ee27fd9adebab32041f755214dbc6bffa90cc0225b39da2e5c2d3b90600090a250565b803b6105415760405162461bcd60e51b815260206004820152603b60248201527f43616e6e6f742073657420612070726f787920696d706c656d656e746174696f60448201527f6e20746f2061206e6f6e2d636f6e747261637420616464726573730000000000606482015260840161031a565b7f360894a13ba1a3210667c828492db98dca3e2076cc3735a920a3ca505d382bbc55565b80356001600160a01b038116811461057c57600080fd5b919050565b600060208284031215610592578081fd5b61059b82610565565b9392505050565b6000806000604084860312156105b6578182fd5b6105bf84610565565b9250602084013567ffffffffffffffff808211156105db578384fd5b818601915086601f8301126105ee578384fd5b8135818111156105fc578485fd5b87602082850101111561060d578485fd5b6020830194508093505050509250925092565b818382376000910190815291905056feb53127684a568b3173ae13b9f8a6016e243e63b6e8ee1178d6a717850b5d6103a2646970667358221220fef78c5deefa560b6fe0c14281c4ac3da636e1d8ea85fa15c2f2fd7f4503933f64736f6c63430008040033b53127684a568b3173ae13b9f8a6016e243e63b6e8ee1178d6a717850b5d6103360894a13ba1a3210667c828492db98dca3e2076cc3735a920a3ca505d382bbc",
  "deployedBytecode": "0x60806040526004361061004e5760003560e01c80633659cfe61461005f5780634f1ef2861461007f5780635c60da1b146100925780638f283970146100c3578063f851a440146100e357610055565b3661005557005b61005d6100f8565b005b34801561006b57600080fd5b5061005d61007a366004610581565b610132565b61005d61008d3660046105a2565b61016f565b34801561009e57600080fd5b506100a761021e565b6040516001600160a01b03909116815260200160405180910390f35b3480156100cf57600080fd5b5061005d6100de366004610581565b610280565b3480156100ef57600080fd5b506100a7610392565b6101006103dd565b61013061012b7f360894a13ba1a3210667c828492db98dca3e2076cc3735a920a3ca505d382bbc5490565b610469565b565b600080516020610631833981519152546001600160a01b0316336001600160a01b03161415610167576101648161048d565b50565b6101646100f8565b600080516020610631833981519152546001600160a01b0316336001600160a01b03161415610211576101a18361048d565b6000836001600160a01b031683836040516101bd929190610620565b600060405180830381855af49150503d80600081146101f8576040519150601f19603f3d011682016040523d82523d6000602084013e6101fd565b606091505b505090508061020b57600080fd5b50505050565b6102196100f8565b505050565b60006102366000805160206106318339815191525490565b6001600160a01b0316336001600160a01b0316141561027557507f360894a13ba1a3210667c828492db98dca3e2076cc3735a920a3ca505d382bbc5490565b61027d6100f8565b90565b600080516020610631833981519152546001600160a01b0316336001600160a01b03161415610167576001600160a01b0381166103235760405162461bcd60e51b815260206004820152603660248201527f43616e6e6f74206368616e6765207468652061646d696e206f6620612070726f604482015275787920746f20746865207a65726f206164647265737360501b60648201526084015b60405180910390fd5b7f7e644d79422f17c01e4894b5f4f588d331ebfa28653d42ae832dc59e38c9798f61035a6000805160206106318339815191525490565b604080516001600160a01b03928316815291841660208301520160405180910390a16101648160008051602061063183398151915255565b60006103aa6000805160206106318339815191525490565b6001600160a01b0316336001600160a01b0316141561027557506000805160206106318339815191525490565b3b151590565b600080516020610631833981519152546001600160a01b0316336001600160a01b031614156101305760405162461bcd60e51b815260206004820152603260248201527f43616e6e6f742063616c6c2066616c6c6261636b2066756e6374696f6e20667260448201527137b6903a343290383937bc3c9030b236b4b760711b606482015260840161031a565b3660008037600080366000845af43d6000803e808015610488573d6000f35b3d6000fd5b610496816104cd565b6040516001600160a01b038216907fbc7cd75a20ee27fd9adebab32041f755214dbc6bffa90cc0225b39da2e5c2d3b90600090a250565b803b6105415760405162461bcd60e51b815260206004820152603b60248201527f43616e6e6f742073657420612070726f787920696d706c656d656e746174696f60448201527f6e20746f2061206e6f6e2d636f6e747261637420616464726573730000000000606482015260840161031a565b7f360894a13ba1a3210667c828492db98dca3e2076cc3735a920a3ca505d382bbc55565b80356001600160a01b038116811461057c57600080fd5b919050565b600060208284031215610592578081fd5b61059b82610565565b9392505050565b6000806000604084860312156105b6578182fd5b6105bf84610565565b9250602084013567ffffffffffffffff808211156105db578384fd5b818601915086601f8301126105ee578384fd5b8135818111156105fc578485fd5b87602082850101111561060d578485fd5b6020830194508093505050509250925092565b818382376000910190815291905056feb53127684a568b3173ae13b9f8a6016e243e63b6e8ee1178d6a717850b5d6103a2646970667358221220fef78c5deefa560b6fe0c14281c4ac3da636e1d8ea85fa15c2f2fd7f4503933f64736f6c63430008040033",
  "devdoc": {
    "details": "This contract combines an upgradeability proxy with an authorization mechanism for administrative tasks. All external functions in this contract must be guarded by the `ifAdmin` modifier. See ethereum/solidity#3864 for a Solidity feature proposal that would enable this to be done automatically.",
    "events": {
      "AdminChanged(address,address)": {
        "details": "Emitted when the administration has been transferred.",
        "params": {
          "newAdmin": "Address of the new admin.",
          "previousAdmin": "Address of the previous admin."
        }
      }
    },
    "kind": "dev",
    "methods": {
      "admin()": {
        "returns": {
          "adminAddress": "The address of the proxy admin."
        }
      },
      "changeAdmin(address)": {
        "details": "Changes the admin of the proxy. Only the current admin can call this function.",
        "params": {
          "newAdmin": "Address to transfer proxy administration to."
        }
      },
      "constructor": {
        "params": {
          "_data": "Data to send as msg.data to the implementation to initialize the proxied contract. It should include the signature and the parameters of the function to be called, as described in https://solidity.readthedocs.io/en/v0.4.24/abi-spec.html#function-selector-and-argument-encoding. This parameter is optional, if no data is given the initialization call to proxied contract will be skipped.",
          "_logic": "address of the initial implementation.",
          "admin_": "Address of the proxy administrator."
        }
      },
      "implementation()": {
        "returns": {
          "implementationAddress": "The address of the implementation."
        }
      },
      "upgradeTo(address)": {
        "details": "Upgrade the backing implementation of the proxy. Only the admin can call this function.",
        "params": {
          "newImplementation": "Address of the new implementation."
        }
      },
      "upgradeToAndCall(address,bytes)": {
        "details": "Upgrade the backing implementation of the proxy and call a function on the new implementation. This is useful to initialize the proxied contract.",
        "params": {
          "data": "Data to send as msg.data in the low level call. It should include the signature and the parameters of the function to be called, as described in https://solidity.readthedocs.io/en/v0.4.24/abi-spec.html#function-selector-and-argument-encoding.",
          "newImplementation": "Address of the new implementation."
        }
      }
    },
    "stateVariables": {
      "ADMIN_SLOT": {
        "details": "Storage slot with the admin of the contract. This is the keccak-256 hash of \"eip1967.proxy.admin\" subtracted by 1, and is validated in the constructor."
      }
    },
    "title": "AdminUpgradeabilityProxy",
    "version": 1
  },
  "userdoc": {
    "kind": "user",
    "methods": {
      "constructor": {
        "notice": "Contract constructor."
      }
    },
    "version": 1
  },
  "storageLayout": {
    "storage": [],
    "types": null
  }
}<|MERGE_RESOLUTION|>--- conflicted
+++ resolved
@@ -1,13 +1,5 @@
 {
-<<<<<<< HEAD
-<<<<<<< HEAD
-  "address": "0x243Dd88AF54F9522ca3b5fb4251f5E8D53cB3FFb",
-=======
-  "address": "0x10B87D9Cf6892A1951c453a0842D4a5CA70cd00c",
->>>>>>> 8366a09 (Merge with whitelist)
-=======
   "address": "0x98d03125c62DaE2328D9d3cb32b7B969e6a87787",
->>>>>>> a2fc6c77
   "abi": [
     {
       "inputs": [
@@ -141,12 +133,7 @@
       "type": "receive"
     }
   ],
-<<<<<<< HEAD
-<<<<<<< HEAD
-  "transactionHash": "0x67d5f807a4098d84d13eced4d5d02d1ee9643503993614a048a487172b31ae43",
-=======
   "transactionHash": "0x7290012bc6b9ace2a187737b3abda8fc1f081a78bfe9dc1b265f8891e67fd521",
->>>>>>> a2fc6c77
   "receipt": {
     "to": null,
     "from": "0xd4816D144C005B29dF24C8eb1865fB8A1e79FdDE",
@@ -158,62 +145,16 @@
     "transactionHash": "0x7290012bc6b9ace2a187737b3abda8fc1f081a78bfe9dc1b265f8891e67fd521",
     "logs": [
       {
-<<<<<<< HEAD
-        "transactionIndex": 10,
-        "blockNumber": 7908382,
-        "transactionHash": "0x67d5f807a4098d84d13eced4d5d02d1ee9643503993614a048a487172b31ae43",
-        "address": "0x243Dd88AF54F9522ca3b5fb4251f5E8D53cB3FFb",
-=======
-  "transactionHash": "0x3a69b6d84da6715f749e6ce5cec4390e310a31cd419c718f16a96c72608abf04",
-  "receipt": {
-    "to": null,
-    "from": "0xd4816D144C005B29dF24C8eb1865fB8A1e79FdDE",
-    "contractAddress": "0x10B87D9Cf6892A1951c453a0842D4a5CA70cd00c",
-    "transactionIndex": 7,
-    "gasUsed": "891732",
-    "logsBloom": "0x00000000000000000000000000000000000000000000000000800000000000000000000000000000000000000000000000000000000000000000000000000000000000000000000000000000000000000001000040000000000000000000000000000000020000000000000000000800000000000000000000000000000000400000000000000000000000000000000000000000000000000000000000000000000000000000000010000000000000000000000000000000000000000000000000000000000000000000000000000000000000000000000000000108000020000000000000000008000000000000000000000000000000400000000000000000",
-    "blockHash": "0x4e272affba2ac7865de45041637462ac54db9271cd448919d10d32c94f8d3150",
-    "transactionHash": "0x3a69b6d84da6715f749e6ce5cec4390e310a31cd419c718f16a96c72608abf04",
-    "logs": [
-      {
-        "transactionIndex": 7,
-        "blockNumber": 7832175,
-        "transactionHash": "0x3a69b6d84da6715f749e6ce5cec4390e310a31cd419c718f16a96c72608abf04",
-        "address": "0x10B87D9Cf6892A1951c453a0842D4a5CA70cd00c",
->>>>>>> 8366a09 (Merge with whitelist)
-=======
         "transactionIndex": 5,
         "blockNumber": 7957363,
         "transactionHash": "0x7290012bc6b9ace2a187737b3abda8fc1f081a78bfe9dc1b265f8891e67fd521",
         "address": "0x98d03125c62DaE2328D9d3cb32b7B969e6a87787",
->>>>>>> a2fc6c77
         "topics": [
           "0x8be0079c531659141344cd1fd0a4f28419497f9722a3daafe3b4186f6b6457e0",
           "0x0000000000000000000000000000000000000000000000000000000000000000",
           "0x000000000000000000000000d4816d144c005b29df24c8eb1865fb8a1e79fdde"
         ],
         "data": "0x",
-<<<<<<< HEAD
-<<<<<<< HEAD
-        "logIndex": 57,
-        "blockHash": "0x89fa5e46486f88ee8748b5f82131ac321f19685da4632a5f89b5148ea5007fe6"
-      },
-      {
-        "transactionIndex": 10,
-        "blockNumber": 7908382,
-        "transactionHash": "0x67d5f807a4098d84d13eced4d5d02d1ee9643503993614a048a487172b31ae43",
-        "address": "0x243Dd88AF54F9522ca3b5fb4251f5E8D53cB3FFb",
-=======
-        "logIndex": 7,
-        "blockHash": "0x4e272affba2ac7865de45041637462ac54db9271cd448919d10d32c94f8d3150"
-      },
-      {
-        "transactionIndex": 7,
-        "blockNumber": 7832175,
-        "transactionHash": "0x3a69b6d84da6715f749e6ce5cec4390e310a31cd419c718f16a96c72608abf04",
-        "address": "0x10B87D9Cf6892A1951c453a0842D4a5CA70cd00c",
->>>>>>> 8366a09 (Merge with whitelist)
-=======
         "logIndex": 1,
         "blockHash": "0xdca41e0d7d0ef4750a26dbdcb7a823d62be9fae5026b194d3e898aafd426bfe1"
       },
@@ -222,37 +163,18 @@
         "blockNumber": 7957363,
         "transactionHash": "0x7290012bc6b9ace2a187737b3abda8fc1f081a78bfe9dc1b265f8891e67fd521",
         "address": "0x98d03125c62DaE2328D9d3cb32b7B969e6a87787",
->>>>>>> a2fc6c77
         "topics": [
           "0x8be0079c531659141344cd1fd0a4f28419497f9722a3daafe3b4186f6b6457e0",
           "0x000000000000000000000000d4816d144c005b29df24c8eb1865fb8a1e79fdde",
           "0x000000000000000000000000d4816d144c005b29df24c8eb1865fb8a1e79fdde"
         ],
         "data": "0x",
-<<<<<<< HEAD
-<<<<<<< HEAD
-        "logIndex": 58,
-        "blockHash": "0x89fa5e46486f88ee8748b5f82131ac321f19685da4632a5f89b5148ea5007fe6"
-      }
-    ],
-    "blockNumber": 7908382,
-    "cumulativeGasUsed": "2442169",
-=======
-        "logIndex": 8,
-        "blockHash": "0x4e272affba2ac7865de45041637462ac54db9271cd448919d10d32c94f8d3150"
-      }
-    ],
-    "blockNumber": 7832175,
-    "cumulativeGasUsed": "1262206",
->>>>>>> 8366a09 (Merge with whitelist)
-=======
         "logIndex": 2,
         "blockHash": "0xdca41e0d7d0ef4750a26dbdcb7a823d62be9fae5026b194d3e898aafd426bfe1"
       }
     ],
     "blockNumber": 7957363,
     "cumulativeGasUsed": "1229401",
->>>>>>> a2fc6c77
     "status": 1,
     "byzantium": true
   },
