import { run } from "hardhat";
import { HardhatRuntimeEnvironment } from "hardhat/types";
import {
  WETH_ADDRESS,
  ETH_USDC_POOL,
  USDC_PRICE_ORACLE,
  ETH_PRICE_ORACLE,
  MANUAL_VOL_ORACLE,
  OptionsPremiumPricer_BYTECODE,
} from "../../constants/constants";
import OptionsPremiumPricer_ABI from "../../constants/abis/OptionsPremiumPricer.json";
import {
  AUCTION_DURATION,
  ETH_STRIKE_STEP,
  MANAGEMENT_FEE,
  PERFORMANCE_FEE,
  PREMIUM_DISCOUNT,
  STRIKE_DELTA,
} from "../utils/constants";

const main = async ({
  network,
  deployments,
  ethers,
  getNamedAccounts,
}: HardhatRuntimeEnvironment) => {
  const { BigNumber } = ethers;
  const { parseEther } = ethers.utils;
  const { deploy } = deployments;
  const { deployer, owner, keeper, admin, feeRecipient } =
    await getNamedAccounts();
  console.log(`02 - Deploying ETH Call Theta Vault on ${network.name}`);

  const chainId = network.config.chainId;

  const underlyingOracle = ETH_PRICE_ORACLE[chainId];
  const stablesOracle = USDC_PRICE_ORACLE[chainId];

  const pricer = await deploy("OptionsPremiumPricerETH", {
    from: deployer,
    contract: {
      abi: OptionsPremiumPricer_ABI,
      bytecode: OptionsPremiumPricer_BYTECODE,
    },
    args: [
      ETH_USDC_POOL[chainId],
      MANUAL_VOL_ORACLE[chainId],
      underlyingOracle,
      stablesOracle,
    ],
  });

  try {
    await run('verify:verify', {
      address: pricer.address,
      constructorArguments: [
        ETH_USDC_POOL[chainId],
        MANUAL_VOL_ORACLE[chainId],
        underlyingOracle,
        stablesOracle,
      ],
    });
  } catch (error) {
    console.log(error);
  }

  const strikeSelection = await deploy("StrikeSelectionETH", {
    contract: "StrikeSelection",
    from: deployer,
    args: [pricer.address, STRIKE_DELTA, ETH_STRIKE_STEP],
  });

  try {
    await run('verify:verify', {
      address: strikeSelection.address,
      constructorArguments: [pricer.address, STRIKE_DELTA, ETH_STRIKE_STEP],
    });
  } catch (error) {
    console.log(error);
  }

  const logicDeployment = await deployments.get("RibbonThetaVaultLogic");
  const lifecycle = await deployments.get("VaultLifecycle");

<<<<<<< HEAD
  // Supports Uniswap V3 only
  const dexRouter = await deployments.get("UniswapRouter");

=======
>>>>>>> f5523746
  const RibbonThetaVault = await ethers.getContractFactory("RibbonThetaVault", {
    libraries: {
      VaultLifecycle: lifecycle.address,
    },
  });

  const initArgs = [
    {
      _owner: owner,
      _keeper: keeper,
      _feeRecipient: feeRecipient,
      _managementFee: MANAGEMENT_FEE,
      _performanceFee: PERFORMANCE_FEE,
      _tokenName: "Ribbon ETH Theta Vault",
      _tokenSymbol: "rETH-THETA",
      _optionsPremiumPricer: pricer.address,
      _strikeSelection: strikeSelection.address,
      _premiumDiscount: PREMIUM_DISCOUNT,
      _auctionDuration: AUCTION_DURATION,
      _isUsdcAuction: false,
      _swapPath: 0x0,
    },
    {
      isPut: false,
      decimals: 18,
      asset: WETH_ADDRESS[chainId],
      underlying: WETH_ADDRESS[chainId],
      minimumSupply: BigNumber.from(10).pow(10),
      cap: parseEther("1000"),
    },
  ];

  const initData = RibbonThetaVault.interface.encodeFunctionData(
    "initialize",
    initArgs
  );

  const vault = await deploy("RibbonThetaVaultETHCall", {
    contract: "AdminUpgradeabilityProxy",
    from: deployer,
    args: [logicDeployment.address, admin, initData],
  });

  console.log(`RibbonThetaVaultETHCall @ ${vault.address}`);

  try {
    await run('verify:verify', {
      address: vault.address,
      constructorArguments: [logicDeployment.address, admin, initData],
    });
  } catch (error) {
    console.log(error);
  }
};
main.tags = ["RibbonThetaVaultETHCall"];
main.dependencies = ["ManualVolOracle", "RibbonThetaVaultLogic"];

export default main;<|MERGE_RESOLUTION|>--- conflicted
+++ resolved
@@ -5,7 +5,6 @@
   ETH_USDC_POOL,
   USDC_PRICE_ORACLE,
   ETH_PRICE_ORACLE,
-  MANUAL_VOL_ORACLE,
   OptionsPremiumPricer_BYTECODE,
 } from "../../constants/constants";
 import OptionsPremiumPricer_ABI from "../../constants/abis/OptionsPremiumPricer.json";
@@ -33,6 +32,7 @@
 
   const chainId = network.config.chainId;
 
+  const manualVolOracle = await deployments.get("ManualVolOracle");
   const underlyingOracle = ETH_PRICE_ORACLE[chainId];
   const stablesOracle = USDC_PRICE_ORACLE[chainId];
 
@@ -44,31 +44,23 @@
     },
     args: [
       ETH_USDC_POOL[chainId],
-      MANUAL_VOL_ORACLE[chainId],
+      manualVolOracle.address,
       underlyingOracle,
       stablesOracle,
     ],
   });
 
-  try {
-    await run('verify:verify', {
-      address: pricer.address,
-      constructorArguments: [
-        ETH_USDC_POOL[chainId],
-        MANUAL_VOL_ORACLE[chainId],
-        underlyingOracle,
-        stablesOracle,
-      ],
-    });
-  } catch (error) {
-    console.log(error);
-  }
+  console.log(`RibbonThetaVaultETHCall pricer @ ${pricer.address}`);
+
+  // Can't verify pricer because it's compiled with 0.7.3
 
   const strikeSelection = await deploy("StrikeSelectionETH", {
     contract: "StrikeSelection",
     from: deployer,
     args: [pricer.address, STRIKE_DELTA, ETH_STRIKE_STEP],
   });
+
+  console.log(`RibbonThetaVaultETHCall strikeSelection @ ${strikeSelection.address}`);
 
   try {
     await run('verify:verify', {
@@ -80,19 +72,7 @@
   }
 
   const logicDeployment = await deployments.get("RibbonThetaVaultLogic");
-  const lifecycle = await deployments.get("VaultLifecycle");
-
-<<<<<<< HEAD
-  // Supports Uniswap V3 only
-  const dexRouter = await deployments.get("UniswapRouter");
-
-=======
->>>>>>> f5523746
-  const RibbonThetaVault = await ethers.getContractFactory("RibbonThetaVault", {
-    libraries: {
-      VaultLifecycle: lifecycle.address,
-    },
-  });
+  const RibbonThetaVault = await ethers.getContractFactory("RibbonThetaVault");
 
   const initArgs = [
     {
@@ -125,17 +105,17 @@
     initArgs
   );
 
-  const vault = await deploy("RibbonThetaVaultETHCall", {
+  const proxy = await deploy("RibbonThetaVaultETHCall", {
     contract: "AdminUpgradeabilityProxy",
     from: deployer,
     args: [logicDeployment.address, admin, initData],
   });
 
-  console.log(`RibbonThetaVaultETHCall @ ${vault.address}`);
+  console.log(`RibbonThetaVaultETHCall Proxy @ ${proxy.address}`);
 
   try {
     await run('verify:verify', {
-      address: vault.address,
+      address: proxy.address,
       constructorArguments: [logicDeployment.address, admin, initData],
     });
   } catch (error) {
