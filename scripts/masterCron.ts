--- conflicted
+++ resolved
@@ -205,17 +205,9 @@
   for (const instrument of instruments) {
     let intrumentName = instrument.instrument_name;
     // If the expiry is the same expiry as our option and is same type (put / call)
-<<<<<<< HEAD
-    let sameOptionType =
-      isPut == (instrument.option_type === "put");
-    let sameExpiry =
-      Math.abs(expiry * 1000 - instrument.expiration_timestamp) <
-      expiryMargin;
-=======
     let sameOptionType = isPut === (instrument.option_type === "put");
     let sameExpiry =
       Math.abs(expiry * 1000 - instrument.expiration_timestamp) < expiryMargin;
->>>>>>> d3b42350
     let isOTM = instrument.strike > spotPrice;
     if (sameOptionType && sameExpiry && isOTM) {
       let currDelta = await getDeribitDelta(intrumentName);
