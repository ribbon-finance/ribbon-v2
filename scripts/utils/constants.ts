--- conflicted
+++ resolved
@@ -8,11 +8,8 @@
   AAVE: 10 * 1e8,
   APE: 1 * 1e8,
   PERP: 0.1 * 1e8,
-<<<<<<< HEAD
+  BADGER: 0.1 * 1e8,
   BAL: 0.1 * 1e8,
-=======
-  BADGER: 0.1 * 1e8,
->>>>>>> e6c0e3b5
 };
 
 export const STRIKE_DELTA = 1000; // 0.1d
@@ -24,10 +21,6 @@
 /**
  * Treasury Vault Params
  */
-<<<<<<< HEAD
-export const PERP_STRIKE_MULTIPLIER = 150;
-export const BAL_STRIKE_MULTIPLIER = 125;
-=======
 export const PERP_STRIKE_MULTIPLIER = 125;
 export const BADGER_STRIKE_MULTIPLIER = 125;
->>>>>>> e6c0e3b5
+export const BAL_STRIKE_MULTIPLIER = 125;